--- conflicted
+++ resolved
@@ -27,15 +27,9 @@
   
   def foldLeft[R, F[_]](z : R)(f : F ~> Const[R]#λ)(op : (R, R) => R)(implicit folder : LeftFolder[H :: T, R, F]) : R = folder(this, z, f, op)
 
-<<<<<<< HEAD
-  def unify[Out <: HList](implicit unifier : Unifier[H, T, Out]) = unifier.unify(this)
-
-  def toList[Lub](implicit l : ToList[H, T, Lub]) : List[Lub] = l.toList(this)
-=======
   def unify[Out <: HList](implicit unifier : Unifier[H :: T, Out]) = unifier.unify(this)
 
   def toList[Lub](implicit l : ToList[H :: T, Lub]) : List[Lub] = l.toList(this)
->>>>>>> 5be86393
 }
 
 trait HNil extends HList {
