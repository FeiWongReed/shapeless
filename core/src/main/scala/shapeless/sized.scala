--- conflicted
+++ resolved
@@ -26,14 +26,10 @@
  * 
  * @author Miles Sabin
  */
-<<<<<<< HEAD
-final class Sized[+Repr, L <: Nat] private (val unsized : Repr) // Sized cannot extend AnyVal in 2.10.x
+final class Sized[+Repr, L <: Nat] private (val unsized : Repr) { // Sized cannot extend AnyVal in 2.10.x
                                                     // See https://issues.scala-lang.org/browse/SI-6260
-=======
-final class Sized[+Repr, L <: Nat] private (val unsized : Repr) extends AnyVal {
   override def toString = unsized.toString
 }
->>>>>>> 3ef5e734
 
 /**
  * Carrier for `Sized` operations.
