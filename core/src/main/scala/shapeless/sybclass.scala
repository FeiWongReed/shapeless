--- conflicted
+++ resolved
@@ -90,23 +90,11 @@
 
 object DataMacros {
   def genericDataImpl[F: c.WeakTypeTag, T: c.WeakTypeTag, R: c.WeakTypeTag, U: c.WeakTypeTag]
-<<<<<<< HEAD
     (c: Context)(gen: c.Expr[Generic.Aux[T, R]]): c.Expr[Data[F, T, U]] = {
-=======
-    (c: blackbox.Context)(gen: c.Expr[Generic.Aux[T, R]]): c.Tree = {
->>>>>>> f78c8c94
-    import c.universe._
-
-<<<<<<< HEAD
-    val hlistSym = c.mirror.staticClass("shapeless.HList")
-    val hlistTpe = hlistSym.asClass.toType
-    
-    val coproductSym = c.mirror.staticClass("shapeless.Coproduct")
-    val coproductTpe = coproductSym.asClass.toType
-=======
+    import c.universe._
+
     val hlistTpe = typeOf[HList]
     val coproductTpe = typeOf[Coproduct]
->>>>>>> f78c8c94
 
     val fTpe = weakTypeOf[F]
     val tTpe = weakTypeOf[T]
@@ -117,106 +105,28 @@
       c.abort(c.enclosingPosition, "HLists and Coproducts not handled here")
     }
 
-<<<<<<< HEAD
-    val dataSym = c.mirror.staticClass("shapeless.Data")
-
-    val pendingSuperCall = Apply(Select(Super(This(tpnme.EMPTY), tpnme.EMPTY), nme.CONSTRUCTOR), List())
-
-    val thisDataTypeTree =
-      AppliedTypeTree(
-        Ident(dataSym),
-        List(TypeTree(fTpe), TypeTree(tTpe), TypeTree(uTpe))
-      )
-
-    val reprDataTypeTree = 
-      AppliedTypeTree(
-        Ident(dataSym),
-        List(TypeTree(fTpe), TypeTree(rTpe), TypeTree(uTpe))
-      )
-
     val recName = newTermName(c.fresh)
     val className = newTypeName(c.fresh)
     val genericName = newTermName(c.fresh)
     val reprDataName = newTermName(c.fresh)
 
-    val recClass =
-      ClassDef(Modifiers(FINAL), className, List(),
-        Template(
-          List(thisDataTypeTree),
-          emptyValDef,
-          List(
-             // Implicit publication of this to tie the knot
-            ValDef(Modifiers(IMPLICIT), recName, thisDataTypeTree, This(tpnme.EMPTY)), 
-
-            DefDef(
-              Modifiers(), nme.CONSTRUCTOR, List(),
-              List(List()),
-              TypeTree(),
-              Block(List(pendingSuperCall), Literal(Constant(())))
-            ),
-
-            DefDef(
-              Modifiers(), newTermName("gmapQ"), List(),
-              List(List(ValDef(Modifiers(PARAM), newTermName("t"), TypeTree(tTpe), EmptyTree))),
-              TypeTree(),
-              Block(
-                List(
-                  ValDef(Modifiers(), genericName, TypeTree(), gen.tree),
-                  // Resolve the Data instance for the representation here, within the
-                  // scope of the implicit self-publication above, allowing successful
-                  // resolution of recursive references
-                  ValDef(Modifiers(), reprDataName, reprDataTypeTree,
-                    TypeApply(
-                      Select(Ident(definitions.PredefModule), newTermName("implicitly")),
-                      List(reprDataTypeTree)
-                    )
-                  )
-                ),
-                Apply(
-                  Select(Ident(reprDataName), newTermName("gmapQ")),
-                  List(
-                    Apply(
-                      Select(Ident(genericName), newTermName("to")),
-                      List(
-                        Ident(newTermName("t"))
-                      )
-                    )
-                  )
-                )
-              )
-            )
-          )
-        )
-      )
-
     val block =
-      Block(
-        List(recClass),
-        Apply(Select(New(Ident(className)), nme.CONSTRUCTOR), List())
-      )
+      q"""
+        {
+          final class $className extends Data[$fTpe, $tTpe, $uTpe] {
+            implicit val $recName: Data[$fTpe, $tTpe, $uTpe] = this
+
+            def gmapQ(t: $tTpe): List[$uTpe] = {
+              val $genericName = ${gen.tree}
+              val $reprDataName: Data[$fTpe, $rTpe, $uTpe] = implicitly[Data[$fTpe, $rTpe, $uTpe]]
+              $reprDataName.gmapQ($genericName.to(t))
+            }
+          }
+          new $className
+        }
+      """
 
     c.Expr[Data[F, T, U]](block)
-=======
-    val recName = TermName(c.freshName)
-    val className = TypeName(c.freshName)
-    val genericName = TermName(c.freshName)
-    val reprDataName = TermName(c.freshName)
-
-    q"""
-      {
-        final class $className extends Data[$fTpe, $tTpe, $uTpe] {
-          implicit val $recName: Data[$fTpe, $tTpe, $uTpe] = this
-
-          def gmapQ(t: $tTpe): List[$uTpe] = {
-            val $genericName = ${gen.tree}
-            val $reprDataName: Data[$fTpe, $rTpe, $uTpe] = implicitly[Data[$fTpe, $rTpe, $uTpe]]
-            $reprDataName.gmapQ($genericName.to(t))
-          }
-        }
-        new $className
-      }
-    """
->>>>>>> f78c8c94
   }
   
   def hlistDataImpl[F: c.WeakTypeTag, H: c.WeakTypeTag, T <: HList: c.WeakTypeTag, R: c.WeakTypeTag]
@@ -313,23 +223,11 @@
 
 object DataTMacros {
   def genericDataTImpl[F: c.WeakTypeTag, T: c.WeakTypeTag, R: c.WeakTypeTag]
-<<<<<<< HEAD
     (c: Context)(gen: c.Expr[Generic.Aux[T, R]]): c.Expr[DataT[F, T, T]] = {
-=======
-    (c: blackbox.Context)(gen: c.Expr[Generic.Aux[T, R]]): c.Tree = {
->>>>>>> f78c8c94
-    import c.universe._
-
-<<<<<<< HEAD
-    val hlistSym = c.mirror.staticClass("shapeless.HList")
-    val hlistTpe = hlistSym.asClass.toType
-    
-    val coproductSym = c.mirror.staticClass("shapeless.Coproduct")
-    val coproductTpe = coproductSym.asClass.toType
-=======
+    import c.universe._
+
     val hlistTpe = typeOf[HList]
     val coproductTpe = typeOf[Coproduct]
->>>>>>> f78c8c94
 
     val fTpe = weakTypeOf[F]
     val tTpe = weakTypeOf[T]
@@ -338,109 +236,26 @@
     if(tTpe <:< hlistTpe || tTpe <:< coproductTpe) {
       c.abort(c.enclosingPosition, "HLists and Coproducts not handled here")
     }
-
-<<<<<<< HEAD
-    val dataTSym = c.mirror.staticClass("shapeless.DataT")
-
-    val pendingSuperCall = Apply(Select(Super(This(tpnme.EMPTY), tpnme.EMPTY), nme.CONSTRUCTOR), List())
-
-    val thisDataTTypeTree =
-      AppliedTypeTree(
-        Ident(dataTSym),
-        List(TypeTree(fTpe), TypeTree(tTpe), TypeTree(tTpe))
-      )
-
-    val reprDataTTypeTree = 
-      AppliedTypeTree(
-        Ident(dataTSym),
-        List(TypeTree(fTpe), TypeTree(rTpe), TypeTree(rTpe))
-      )
 
     val recName = newTermName(c.fresh)
     val className = newTypeName(c.fresh)
     val genericName = newTermName(c.fresh)
     val reprDataTName = newTermName(c.fresh)
 
-    val recClass =
-      ClassDef(Modifiers(FINAL), className, List(),
-        Template(
-          List(thisDataTTypeTree),
-          emptyValDef,
-          List(
-             // Implicit publication of this to tie the knot
-            ValDef(Modifiers(IMPLICIT), recName, thisDataTTypeTree, This(tpnme.EMPTY)), 
-
-            DefDef(
-              Modifiers(), nme.CONSTRUCTOR, List(),
-              List(List()),
-              TypeTree(),
-              Block(List(pendingSuperCall), Literal(Constant(())))
-            ),
-
-            DefDef(
-              Modifiers(), newTermName("gmapT"), List(),
-              List(List(ValDef(Modifiers(PARAM), newTermName("t"), TypeTree(tTpe), EmptyTree))),
-              TypeTree(),
-              Block(
-                List(
-                  ValDef(Modifiers(), genericName, TypeTree(), gen.tree),
-                  // Resolve the DataT instance for the representation here, within the
-                  // scope of the implicit self-publication above, allowing successful
-                  // resolution of recursive references
-                  ValDef(Modifiers(), reprDataTName, reprDataTTypeTree,
-                    TypeApply(
-                      Select(Ident(definitions.PredefModule), newTermName("implicitly")),
-                      List(reprDataTTypeTree)
-                    )
-                  )
-                ),
-                Apply(
-                  Select(Ident(genericName), newTermName("from")),
-                  List(
-                    Apply(
-                      Select(Ident(reprDataTName), newTermName("gmapT")),
-                      List(
-                        Apply(
-                          Select(Ident(genericName), newTermName("to")),
-                          List(
-                            Ident(newTermName("t"))
-                          )
-                        )
-                      )
-                    )
-                  )
-                )
-              )
-            )
-          )
-        )
-      )
-
     val block =
-      Block(
-        List(recClass),
-        Apply(Select(New(Ident(className)), nme.CONSTRUCTOR), List())
-      )
+      q"""
+        final class $className extends DataT[$fTpe, $tTpe, $tTpe] {
+          implicit val $recName: DataT[$fTpe, $tTpe, $tTpe] = this
+          def gmapT(t: $tTpe): $tTpe = {
+            val $genericName = ${gen.tree}
+            val $reprDataTName: DataT[$fTpe, $rTpe, $rTpe] = implicitly[DataT[$fTpe, $rTpe, $rTpe]]
+            $genericName.from($reprDataTName.gmapT($genericName.to(t)))
+          }
+        }
+        new $className
+      """
 
     c.Expr[DataT[F, T, T]](block)
-=======
-    val recName = TermName(c.freshName)
-    val className = TypeName(c.freshName)
-    val genericName = TermName(c.freshName)
-    val reprDataTName = TermName(c.freshName)
-
-    q"""
-      final class $className extends DataT[$fTpe, $tTpe, $tTpe] {
-        implicit val $recName: DataT[$fTpe, $tTpe, $tTpe] = this
-        def gmapT(t: $tTpe): $tTpe = {
-          val $genericName = ${gen.tree}
-          val $reprDataTName: DataT[$fTpe, $rTpe, $rTpe] = implicitly[DataT[$fTpe, $rTpe, $rTpe]]
-          $genericName.from($reprDataTName.gmapT($genericName.to(t)))
-        }
-      }
-      new $className
-    """
->>>>>>> f78c8c94
   }
   
   def hlistDataTImpl[F: c.WeakTypeTag, H: c.WeakTypeTag, T <: HList: c.WeakTypeTag, U: c.WeakTypeTag, V <: HList: c.WeakTypeTag]
