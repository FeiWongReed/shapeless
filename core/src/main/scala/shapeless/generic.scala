--- conflicted
+++ resolved
@@ -183,19 +183,13 @@
     if(isProduct(tpe))
       List(tpe)
     else if(isCoproduct(tpe)) {
-<<<<<<< HEAD
-      val ctors = collectCtors(classSym(tpe)).sortBy(_.fullName)
-      if (ctors.isEmpty) abort(s"Sealed trait $tpe has no case class subtypes")
-
       def typeArgs(tpe: Type) = tpe match {
         case TypeRef(_, _, args) => args
         case _ => Nil
       }
 
-=======
       val basePre = prefix(tpe)
       val baseSym = classSym(tpe)
->>>>>>> 1114f09f
       val baseArgs: List[Type] =
         if(hk) {
           val tc = tpe.typeConstructor
@@ -213,7 +207,7 @@
 
       ctors map { sym =>
         def substituteArgs: List[Type] = {
-          val subst = c.internal.thisType(sym).baseType(baseSym).typeArgs
+          val subst = typeArgs(ThisType(sym).baseType(baseSym))
           sym.typeParams.map { param =>
             val paramTpe = param.asType.toType
             baseArgs(subst.indexWhere(_ =:= paramTpe))
@@ -225,32 +219,17 @@
           if(sym.isModuleClass) {
             val moduleSym = sym.asClass.module
             val modulePre = prefix(moduleSym.typeSignature)
-<<<<<<< HEAD
             singleType(modulePre, moduleSym)
-          } else appliedType(sym.toTypeIn(c.prefix.tree.tpe), baseArgs)
-        } else {
-          if(sym.isModuleClass) {
-            val path = suffix.tail.map(_.name.toTermName)
-            val (modulePre, moduleSym) = mkDependentRef(tpePrefix, path)
-            singleType(modulePre, moduleSym)
-          } else {
-            val path = suffix.tail.init.map(_.name.toTermName) :+ suffix.last.name.toTypeName
-            val (subTpePre, subTpeSym) = mkDependentRef(tpePrefix, path)
-            typeRef(subTpePre, subTpeSym, baseArgs)
-=======
-            c.internal.singleType(modulePre, moduleSym)
-          } else
-            appliedType(sym.toTypeIn(c.prefix.tree.tpe), substituteArgs)
+          } else appliedType(sym.toTypeIn(c.prefix.tree.tpe), substituteArgs)
         } else {
           if(sym.isModuleClass) {
             val path = suffix.tail.map(_.name.toTermName)
             val (modulePre, moduleSym) = mkDependentRef(basePre, path)
-            c.internal.singleType(modulePre, moduleSym)
+            singleType(modulePre, moduleSym)
           } else {
             val path = suffix.tail.init.map(_.name.toTermName) :+ suffix.last.name.toTypeName
             val (subTpePre, subTpeSym) = mkDependentRef(basePre, path)
-            c.internal.typeRef(subTpePre, subTpeSym, substituteArgs)
->>>>>>> 1114f09f
+            typeRef(subTpePre, subTpeSym, substituteArgs)
           }
         }
       }
