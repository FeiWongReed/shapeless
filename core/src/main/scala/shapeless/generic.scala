/*
 * Copyright (c) 2012-14 Lars Hupel, Miles Sabin
 *
 * Licensed under the Apache License, Version 2.0 (the "License");
 * you may not use this file except in compliance with the License.
 * You may obtain a copy of the License at
 *
 *     http://www.apache.org/licenses/LICENSE-2.0
 *
 * Unless required by applicable law or agreed to in writing, software
 * distributed under the License is distributed on an "AS IS" BASIS,
 * WITHOUT WARRANTIES OR CONDITIONS OF ANY KIND, either express or implied.
 * See the License for the specific language governing permissions and
 * limitations under the License.
 */

package shapeless

import scala.language.experimental.macros

import scala.collection.breakOut
import scala.collection.immutable.ListMap
import scala.reflect.macros.{ blackbox, whitebox }

trait Generic[T] {
  type Repr
  def to(t : T) : Repr
  def from(r : Repr) : T
}

trait LowPriorityGeneric {
  implicit def apply[T]: Generic[T] = macro GenericMacros.materialize[T]
}

object Generic extends LowPriorityGeneric {
  type Aux[T, Repr0] = Generic[T] { type Repr = Repr0 }

  // Refinement for products, here we can provide the calling context with
  // a proof that the resulting Repr <: HList
  implicit def product[T <: Product]: Generic[T] = macro GenericMacros.materializeForProduct[T]
}

trait LabelledGeneric[T] {
  type Repr
  def to(t : T) : Repr
  def from(r : Repr) : T
}

trait LowPriorityLabelledGeneric {
  implicit def apply[T]: LabelledGeneric[T] = macro GenericMacros.materializeLabelled[T]
}

object LabelledGeneric extends LowPriorityLabelledGeneric {
  // Refinement for products, here we can provide the calling context with
  // a proof that the resulting Repr is a record
  type Aux[T, Out0] = LabelledGeneric[T]{ type Repr = Out0 }

  implicit def product[T <: Product]: LabelledGeneric[T] = macro GenericMacros.materializeLabelledForProduct[T]
}

object GenericMacros {
  import shapeless.record.FieldType

  def materialize[T]
    (c: whitebox.Context)(implicit tT: c.WeakTypeTag[T]): c.Expr[Generic[T]] =
      materializeAux[Generic[T]](c)(false, false, tT.tpe)

  def materializeForProduct[T <: Product]
    (c: whitebox.Context)(implicit tT: c.WeakTypeTag[T]): c.Expr[Generic[T] { type Repr <: HList }] =
      materializeAux[Generic[T] { type Repr <: HList }](c)(true, false, tT.tpe)

  def materializeLabelled[T]
    (c: whitebox.Context)(implicit tT: c.WeakTypeTag[T]): c.Expr[LabelledGeneric[T]] =
      materializeAux[LabelledGeneric[T]](c)(false, true, tT.tpe)

  def materializeLabelledForProduct[T <: Product]
    (c: whitebox.Context)(implicit tT: c.WeakTypeTag[T]): c.Expr[LabelledGeneric[T] { type Repr <: HList }] =
      materializeAux[LabelledGeneric[T] { type Repr <: HList }](c)(true, true, tT.tpe)

  def materializeAux[G]
    (c0 : whitebox.Context)(product0: Boolean, labelled0: Boolean, tpe0: c0.Type): c0.Expr[G] = {
    import c0.{ abort, enclosingPosition, typeOf, Expr }

    if (product0 && tpe0 <:< typeOf[Coproduct])
      abort(enclosingPosition, s"Cannot materialize Coproduct $tpe0 as a Product")

    val helper = new Helper[c0.type] {
      val c: c0.type = c0
      val fromTpe = tpe0
      val toProduct = product0
      val toLabelled = labelled0
      val labelledRepr = labelled0
    }

    Expr[G] {
      if (tpe0 <:< typeOf[HList] || tpe0 <:< typeOf[Coproduct])
        helper.materializeIdentityGeneric
      else
        helper.materializeGeneric
    }
  }

  def deriveProductInstance[C[_], T]
<<<<<<< HEAD
    (c: whitebox.Context)(implicit tTag: c.WeakTypeTag[T], cTag: c.WeakTypeTag[C[Any]]): c.Expr[C[T]] =
    deriveInstanceAux(c)(true, false, tTag, cTag)

  def deriveLabelledProductInstance[C[_], T]
    (c: whitebox.Context)(implicit tTag: c.WeakTypeTag[T], cTag: c.WeakTypeTag[C[Any]]): c.Expr[C[T]] =
    deriveInstanceAux(c)(true, true, tTag, cTag)

  def deriveInstance[C[_], T]
    (c: whitebox.Context)(implicit tTag: c.WeakTypeTag[T], cTag: c.WeakTypeTag[C[Any]]): c.Expr[C[T]] =
    deriveInstanceAux(c)(false, false, tTag, cTag)

  def deriveLabelledInstance[C[_], T]
    (c: whitebox.Context)(implicit tTag: c.WeakTypeTag[T], cTag: c.WeakTypeTag[C[Any]]): c.Expr[C[T]] =
    deriveInstanceAux(c)(false, true, tTag, cTag)

  def deriveInstanceAux[C[_], T](c0: whitebox.Context)
    (product0: Boolean, labelled0: Boolean, tTag: c0.WeakTypeTag[T], cTag: c0.WeakTypeTag[C[Any]]): c0.Expr[C[T]] = {
=======
    (c: Context)(ev: c.Expr[_])(implicit tTag: c.WeakTypeTag[T], cTag: c.WeakTypeTag[C[Any]]): c.Expr[C[T]] =
    deriveInstanceAux(c)(ev.tree, true, false, tTag, cTag)

  def deriveLabelledProductInstance[C[_], T]
    (c: Context)(ev: c.Expr[_])(implicit tTag: c.WeakTypeTag[T], cTag: c.WeakTypeTag[C[Any]]): c.Expr[C[T]] =
    deriveInstanceAux(c)(ev.tree, true, true, tTag, cTag)

  def deriveInstance[C[_], T]
    (c: Context)(ev: c.Expr[_])(implicit tTag: c.WeakTypeTag[T], cTag: c.WeakTypeTag[C[Any]]): c.Expr[C[T]] =
    deriveInstanceAux(c)(ev.tree, false, false, tTag, cTag)

  def deriveLabelledInstance[C[_], T]
    (c: Context)(ev: c.Expr[_])(implicit tTag: c.WeakTypeTag[T], cTag: c.WeakTypeTag[C[Any]]): c.Expr[C[T]] =
    deriveInstanceAux(c)(ev.tree, false, true, tTag, cTag)

  def deriveInstanceAux[C[_], T](c0: Context)
    (deriver: c0.Tree, product0: Boolean, labelled0: Boolean, tTag: c0.WeakTypeTag[T], cTag: c0.WeakTypeTag[C[Any]]): c0.Expr[C[T]] = {
>>>>>>> b112ac6f
    import c0.Expr
    val helper = new Helper[c0.type] {
      val c: c0.type = c0
      val fromTpe = tTag.tpe
      val toProduct = product0
      val toLabelled = labelled0
      val labelledRepr = false
    }

    Expr[C[T]] {
      helper.deriveInstance(deriver, cTag.tpe.typeConstructor)
    }
  }

  trait Helper[+C <: blackbox.Context] {
    val c: C
    val fromTpe: c.Type
    val toProduct: Boolean
    val toLabelled: Boolean
    val labelledRepr: Boolean

    import c.universe._
    import internal._
    import Flag._

    def unitValueTree = reify { () }.tree
    def absurdValueTree = reify { ??? }.tree
    def hconsValueTree = reify {  ::  }.tree
    def hnilValueTree  = reify { HNil }.tree
    def inlValueTree = reify {  Inl  }.tree
    def inrValueTree  = reify { Inr }.tree

    def anyRefTpe = typeOf[AnyRef]
    def unitTpe = typeOf[Unit]
    def hconsTpe = typeOf[::[_, _]].typeConstructor
    def hnilTpe = typeOf[HNil]
    def cconsTpe = typeOf[:+:[_, _]].typeConstructor
    def cnilTpe = typeOf[CNil]
    def atatTpe = typeOf[tag.@@[_,_]].typeConstructor
    def symTpe = typeOf[scala.Symbol]
    def fieldTypeTpe = typeOf[FieldType[_, _]].typeConstructor
    def genericTpe = typeOf[Generic[_]].typeConstructor
    def labelledGenericTpe = typeOf[LabelledGeneric[_]].typeConstructor
    def typeClassTpe = typeOf[TypeClass[Any]].typeConstructor
    def labelledTypeClassTpe = typeOf[LabelledTypeClass[Any]].typeConstructor
    def productTypeClassTpe = typeOf[ProductTypeClass[Any]].typeConstructor
    def labelledProductTypeClassTpe = typeOf[LabelledProductTypeClass[Any]].typeConstructor
    def deriveCtorsTpe = typeOf[DeriveConstructors]

    def toName = TermName("to")
    def fromName = TermName("from")
    def reprName = TypeName("Repr")

    def nameAsValue(name: Name): Constant = Constant(name.decodedName.toString.trim)

    def nameAsLiteral(name: Name): Tree = Literal(nameAsValue(name))

    def nameOf(tpe: Type) = tpe.typeSymbol.name

    def fieldsOf(tpe: Type): List[(Name, Type)] =
      tpe.decls.toList collect {
        case sym: TermSymbol if sym.isVal && sym.isCaseAccessor => (sym.name, sym.typeSignatureIn(tpe))
      }

    def reprOf(tpe: Type): Type = {
      val fields = fieldsOf(tpe)
      if(labelledRepr)
        mkRecordTpe(fields)
      else
        mkHListTpe(fields.map(_._2))
    }

    def mkCompoundTpe(nil: Type, cons: Type, items: List[Type]): Type =
      items.foldRight(nil) { case (tpe, acc) => appliedType(cons, List(tpe, acc)) }

    def mkFieldTpe(name: Name, valueTpe: Type): Type = {
      val keyTpe = appliedType(atatTpe, List(symTpe, constantType(nameAsValue(name))))
      appliedType(fieldTypeTpe, List(keyTpe, valueTpe))
    }

    def mkHListTpe(items: List[Type]): Type =
      mkCompoundTpe(hnilTpe, hconsTpe, items)

    def mkRecordTpe(fields: List[(Name, Type)]): Type =
      mkCompoundTpe(hnilTpe, hconsTpe, fields.map((mkFieldTpe _).tupled))

    def mkCoproductTpe(items: List[Type]): Type =
      mkCompoundTpe(cnilTpe, cconsTpe, items)

    def mkUnionTpe(fields: List[(Name, Type)]): Type =
      mkCompoundTpe(cnilTpe, cconsTpe, fields.map((mkFieldTpe _).tupled))

    lazy val fromSym = {
      val sym = fromTpe.typeSymbol
      if (!sym.isClass)
        abort(s"$sym is not a class or trait")

      val fromSym0 = sym.asClass
      fromSym0.typeSignature // Workaround for <https://issues.scala-lang.org/browse/SI-7755>

      fromSym0
    }

    lazy val fromProduct = fromTpe =:= unitTpe || fromSym.isCaseClass

    lazy val fromCtors = {
      def collectCtors(classSym: ClassSymbol): List[ClassSymbol] = {
        classSym.knownDirectSubclasses.toList flatMap { child0 =>
          val child = child0.asClass
          child.info // Workaround for <https://issues.scala-lang.org/browse/SI-7755>
          if (child.isCaseClass)
            List(child)
          else if (child.isSealed)
            collectCtors(child)
          else
            abort(s"$child is not a case class or a sealed trait")
        }
      }

      if(fromProduct)
        List(fromTpe)
      else if (fromSym.isSealed) { // multiple ctors
        if (toProduct) abort(s"Cannot derive a ProductTypeClass for non-Product trait $fromTpe")
        val ctors = collectCtors(fromSym).sortBy(_.fullName)
        if (ctors.isEmpty) abort(s"Sealed trait $fromTpe has no case class subtypes")

        // We're using an extremely optimistic strategy here, basically ignoring
        // the existence of any existential types.
        val baseTpe: TypeRef = fromTpe match {
          case tr: TypeRef => tr
          case _ => abort(s"bad type $fromTpe")
        }

        ctors map { sym =>
          val subTpe = sym.asType.toType
          val normalized = sym.typeParams match {
            case Nil  => subTpe
            case tpes => appliedType(subTpe, baseTpe.args)
          }

          normalized
        }
      }
      else
        abort(s"$fromSym is not a case class, a sealed trait or Unit")
    }

    def abort(msg: String) =
      c.abort(c.enclosingPosition, msg)

    def mkObjectSelection(defns: List[Tree], member: TermName): Tree = {
      val name = TermName(c.freshName())

      val module =
        ModuleDef(
          Modifiers(),
          name,
          Template(
            List(TypeTree(anyRefTpe)),
            noSelfType,
            mkConstructor :: defns
          )
        )

      Block(
        List(module),
        Select(Ident(name), member)
      )
    }

    def mkClass(parent: Type, defns: List[Tree]): Tree = {
      val name = TypeName(c.freshName())

      val clazz =
        ClassDef(
          Modifiers(FINAL),
          name,
          List(),
          Template(
            List(TypeTree(parent)),
            noSelfType,
            mkConstructor :: defns
          )
        )

      Block(
        List(clazz),
        Apply(Select(New(Ident(name)), termNames.CONSTRUCTOR), List())
      )
    }

    def mkConstructor =
      DefDef(
        Modifiers(),
        termNames.CONSTRUCTOR,
        List(),
        List(List()),
        TypeTree(),
        Block(
          List(Apply(Select(Super(This(typeNames.EMPTY), typeNames.EMPTY), termNames.CONSTRUCTOR), List())),
          Literal(Constant(()))
        )
      )

    def mkElem(elem: Tree, name: Name, tpe: Type): Tree =
      if(labelledRepr)
        TypeApply(Select(elem, TermName("asInstanceOf")), List(TypeTree(mkFieldTpe(name, tpe))))
      else
        elem

    type ProductCaseFn = Type => CaseDef
    type CaseFn = (Type, Int) => CaseDef
    
    def mkProductCases(toRepr: ProductCaseFn, fromRepr: ProductCaseFn): (List[CaseDef], List[CaseDef]) =
      (List(toRepr(fromTpe)), List(fromRepr(fromTpe)))

    def mkCases(toRepr: CaseFn, fromRepr: CaseFn): (List[CaseDef], List[CaseDef]) = {
      val to = fromCtors zip (Stream from 0) map toRepr.tupled
      val from = fromCtors zip (Stream from 0) map fromRepr.tupled
      val redundantCatchAllCase = CaseDef(Ident(termNames.WILDCARD), EmptyTree, absurdValueTree)
      (to, from :+ redundantCatchAllCase)
    }

    def mkTrans(name: TermName, inputTpe: Type, outputTpe: Type, cases: List[CaseDef]): Tree = {
      val param = TermName(c.freshName("param"))

      DefDef(
        Modifiers(),
        name,
        List(),
        List(List(ValDef(Modifiers(PARAM), param, TypeTree(inputTpe), EmptyTree))),
        TypeTree(outputTpe),
        Match(Ident(param), cases)
      )
    }

    def mkCoproductValue(tree: Tree, index: Int): Tree = {
      val inl = Apply(inlValueTree, List(tree))
      (0 until index).foldLeft(inl: Tree) { case (acc, _) =>
        Apply(inrValueTree, List(acc))
      }
    }

    def mkToCoproductCase(tpe: Type, index: Int): CaseDef = {
      val name = TermName(c.freshName("pat"))
      CaseDef(
        Bind(name, Typed(Ident(termNames.WILDCARD), TypeTree(tpe))),
        EmptyTree,
        mkCoproductValue(mkElem(Ident(name), nameOf(tpe), tpe), index)
      )
    }

    def mkFromCoproductCase(tpe: Type, index: Int): CaseDef = {
      val name = TermName(c.freshName("pat"))
      CaseDef(
        mkCoproductValue(Bind(name, Ident(termNames.WILDCARD)), index),
        EmptyTree,
        Ident(name)
      )
    }

    def mkBinder(boundName: Name, name: Name, tpe: Type) = Bind(boundName, Ident(termNames.WILDCARD))
    def mkValue(boundName: Name, name: Name, tpe: Type) = mkElem(Ident(boundName), name, tpe)

    def mkTransCase(
      tpe: Type,
      bindFrom: (Name, Name, Type) => Tree,
      bindRepr: (Name, Name, Type) => Tree
    )(mkCaseDef: (Tree, Tree) => CaseDef): CaseDef = {
      val boundFields = fieldsOf(tpe).map { case (name, tpe) => (TermName(c.freshName("pat")), name, tpe) }

      val fromTree =
        if(tpe =:= unitTpe) unitValueTree
        else Apply(Ident(tpe.typeSymbol.companion.asTerm), boundFields.map(bindFrom.tupled))

      val reprTree =
        boundFields.foldRight(hnilValueTree) {
          case (bf, acc) => Apply(hconsValueTree, List(bindRepr.tupled(bf), acc))
        }

      mkCaseDef(fromTree, reprTree)
    }

    def mkToProductReprCase(tpe: Type): CaseDef =
      mkTransCase(tpe, mkBinder, mkValue) { case (lhs, rhs) => CaseDef(lhs, EmptyTree, rhs) }

    def mkFromProductReprCase(tpe: Type): CaseDef =
      mkTransCase(tpe, mkValue, mkBinder) { case (rhs, lhs) => CaseDef(lhs, EmptyTree, rhs) }

    def mkToReprCase(tpe: Type, index: Int): CaseDef =
      mkTransCase(tpe, mkBinder, mkValue) { case (lhs, rhs) => 
        CaseDef(lhs, EmptyTree, mkCoproductValue(mkElem(rhs, nameOf(tpe), tpe), index))
      }

    def mkFromReprCase(tpe: Type, index: Int): CaseDef =
      mkTransCase(tpe, mkValue, mkBinder) { case (rhs, lhs) =>
        CaseDef(mkCoproductValue(lhs, index), EmptyTree, rhs)
      }

    def materializeGeneric = {
      val genericTypeConstructor: Type = if(toLabelled) labelledGenericTpe else genericTpe

      val reprTpe =
        if(fromProduct) reprOf(fromTpe)
        else if(toLabelled) {
          val labelledCases = fromCtors.map(tpe => (nameOf(tpe), tpe))
          mkUnionTpe(labelledCases)
        } else
          mkCoproductTpe(fromCtors)

      val (toCases, fromCases) = 
        if(fromProduct) mkProductCases(mkToProductReprCase, mkFromProductReprCase)
        else mkCases(mkToCoproductCase, mkFromCoproductCase)

      mkClass(
        appliedType(
          genericTypeConstructor,
          List(fromTpe)
        ),
        List(
          TypeDef(Modifiers(), reprName, List(), TypeTree(reprTpe)),
          mkTrans(toName, fromTpe, reprTpe, toCases),
          mkTrans(fromName, reprTpe, fromTpe, fromCases)
        )
      )
    }

    def materializeIdentityGeneric = {
      def mkIdentityDef(name: TermName) = {
        val param = TermName("t")
        DefDef(
          Modifiers(),
          name,
          List(),
          List(List(ValDef(Modifiers(PARAM), param, TypeTree(fromTpe), EmptyTree))),
          TypeTree(fromTpe),
          Ident(param)
        )
      }

      mkClass(
        appliedType(genericTpe, List(fromTpe)),
        List(
          TypeDef(Modifiers(), reprName, List(), TypeTree(fromTpe)),
          mkIdentityDef(toName),
          mkIdentityDef(fromName)
        )
      )
    }

    def deriveInstance(deriver: Tree, tc: Type): Tree = {
      fromSym.baseClasses.find(sym => sym != fromSym && sym.isClass && sym.asClass.isSealed) match {
        case Some(sym) if c.inferImplicitValue(deriveCtorsTpe) == EmptyTree =>
          val msg =
<<<<<<< HEAD
            s"Attempting to derive a type class instance for class `${fromSym.name.decodedName.toString}` with "+
            s"sealed superclass `${sym.name.decodedName.toString}`; this is most likely unintended. To silence "+
            s"this warning, import `TypeClass.ignoreParent`"
=======
            s"Attempting to derive a type class instance for class `${fromSym.name.decoded}` with "+
            s"sealed superclass `${sym.name.decoded}`; this is most likely unintended. To silence "+
            s"this warning, import `TypeClass.deriveConstructors`"
>>>>>>> b112ac6f

          if (c.compilerSettings contains "-Xfatal-warnings")
            c.error(c.enclosingPosition, msg)
          else
            c.warning(c.enclosingPosition, msg)
        case _ =>
      }

<<<<<<< HEAD
      val deriverName = TermName(c.freshName("inst"))

=======
>>>>>>> b112ac6f
      def mkImplicitlyAndAssign(name: TermName, typ: Type): ValDef = {
        def mkImplicitly(typ: Type): Tree =
          TypeApply(
            Select(Ident(definitions.PredefModule), TermName("implicitly")),
            List(TypeTree(typ))
          )

        ValDef(
          Modifiers(LAZY),
          name,
          TypeTree(typ),
          mkImplicitly(typ)
        )
      }

      val elemTpes: List[Type] = fromCtors.flatMap(fieldsOf(_).map(_._2)).filterNot(fromTpe =:= _).distinct
      val elemInstanceNames = List.fill(elemTpes.length)(TermName(c.freshName("inst")))
      val elemInstanceMap = (elemTpes zip elemInstanceNames).toMap
      val elemInstanceDecls = (elemInstanceMap map { case (tpe, name) =>
        mkImplicitlyAndAssign(name, appliedType(tc, List(tpe)))
      }).toList

      val tpeInstanceName = TermName(c.freshName())
      val instanceMap = elemInstanceMap.mapValues(Ident(_)) + (fromTpe -> Ident(tpeInstanceName))

      val reprInstance = {
<<<<<<< HEAD
        val tc = Ident(deriverName)

        val emptyProduct: Tree = Select(tc, TermName("emptyProduct"))
        val product: Tree = Select(tc, TermName("product"))

        val emptyCoproduct: Tree = Select(tc, TermName("emptyCoproduct"))
        val coproduct: Tree = Select(tc, TermName("coproduct"))
=======
        val emptyProduct: Tree = Select(deriver, newTermName("emptyProduct"))
        val product: Tree = Select(deriver, newTermName("product"))

        val emptyCoproduct: Tree = Select(deriver, newTermName("emptyCoproduct"))
        val coproduct: Tree = Select(deriver, newTermName("coproduct"))
>>>>>>> b112ac6f

        def mkCompoundValue(nil: Tree, cons: Tree, items: List[(Name, Tree)]): Tree =
          items.foldRight(nil) { case ((name, instance), acc) =>
            Apply(
              cons,
              (if(toLabelled) List(nameAsLiteral(name)) else Nil) ++ List(instance, acc)
            )
          }

        def mkInstance(tpe: Type): Tree =
          mkCompoundValue(
            emptyProduct, product,
            fieldsOf(tpe).map { case (name, tpe) => (name, instanceMap(tpe)) }
          )

        if(toProduct)
          mkInstance(fromTpe)
        else
          mkCompoundValue(
            emptyCoproduct, coproduct,
            fromCtors.map { tpe => (tpe.typeSymbol.name, mkInstance(tpe)) }
          )
      }

      val reprTpe =
        if(toProduct)
          reprOf(fromTpe)
        else
          mkCoproductTpe(fromCtors.map(reprOf))

      val reprName = TermName(c.freshName("inst"))
      val reprInstanceDecl =
        ValDef(
          Modifiers(LAZY),
          reprName,
          TypeTree(appliedType(tc, List(reprTpe))),
          reprInstance
        )

      val toName, fromName = TermName(c.freshName())

      val tpeInstanceDecl =
        ValDef(
          Modifiers(LAZY),
          tpeInstanceName,
          TypeTree(appliedType(tc, List(fromTpe))),
          Apply(
<<<<<<< HEAD
            Select(Ident(deriverName), TermName("project")),
=======
            Select(deriver, newTermName("project")),
>>>>>>> b112ac6f
            List(Ident(reprName), Ident(toName), Ident(fromName))
          )
        )

      val instanceDecls = elemInstanceDecls ::: List(reprInstanceDecl, tpeInstanceDecl)

      val (toCases, fromCases) =
        if(toProduct) mkProductCases(mkToProductReprCase, mkFromProductReprCase)
        else mkCases(mkToReprCase, mkFromReprCase)

      mkObjectSelection(
        mkTrans(toName, fromTpe, reprTpe, toCases) :: mkTrans(fromName, reprTpe, fromTpe, fromCases) :: instanceDecls,
        tpeInstanceName
      )
    }
  }
}<|MERGE_RESOLUTION|>--- conflicted
+++ resolved
@@ -101,43 +101,23 @@
   }
 
   def deriveProductInstance[C[_], T]
-<<<<<<< HEAD
-    (c: whitebox.Context)(implicit tTag: c.WeakTypeTag[T], cTag: c.WeakTypeTag[C[Any]]): c.Expr[C[T]] =
-    deriveInstanceAux(c)(true, false, tTag, cTag)
+    (c: whitebox.Context)(ev: c.Expr[_])(implicit tTag: c.WeakTypeTag[T], cTag: c.WeakTypeTag[C[Any]]): c.Expr[C[T]] =
+    deriveInstanceAux(c)(ev.tree, true, false, tTag, cTag)
 
   def deriveLabelledProductInstance[C[_], T]
-    (c: whitebox.Context)(implicit tTag: c.WeakTypeTag[T], cTag: c.WeakTypeTag[C[Any]]): c.Expr[C[T]] =
-    deriveInstanceAux(c)(true, true, tTag, cTag)
+    (c: whitebox.Context)(ev: c.Expr[_])(implicit tTag: c.WeakTypeTag[T], cTag: c.WeakTypeTag[C[Any]]): c.Expr[C[T]] =
+    deriveInstanceAux(c)(ev.tree, true, true, tTag, cTag)
 
   def deriveInstance[C[_], T]
-    (c: whitebox.Context)(implicit tTag: c.WeakTypeTag[T], cTag: c.WeakTypeTag[C[Any]]): c.Expr[C[T]] =
-    deriveInstanceAux(c)(false, false, tTag, cTag)
+    (c: whitebox.Context)(ev: c.Expr[_])(implicit tTag: c.WeakTypeTag[T], cTag: c.WeakTypeTag[C[Any]]): c.Expr[C[T]] =
+    deriveInstanceAux(c)(ev.tree, false, false, tTag, cTag)
 
   def deriveLabelledInstance[C[_], T]
-    (c: whitebox.Context)(implicit tTag: c.WeakTypeTag[T], cTag: c.WeakTypeTag[C[Any]]): c.Expr[C[T]] =
-    deriveInstanceAux(c)(false, true, tTag, cTag)
+    (c: whitebox.Context)(ev: c.Expr[_])(implicit tTag: c.WeakTypeTag[T], cTag: c.WeakTypeTag[C[Any]]): c.Expr[C[T]] =
+    deriveInstanceAux(c)(ev.tree, false, true, tTag, cTag)
 
   def deriveInstanceAux[C[_], T](c0: whitebox.Context)
-    (product0: Boolean, labelled0: Boolean, tTag: c0.WeakTypeTag[T], cTag: c0.WeakTypeTag[C[Any]]): c0.Expr[C[T]] = {
-=======
-    (c: Context)(ev: c.Expr[_])(implicit tTag: c.WeakTypeTag[T], cTag: c.WeakTypeTag[C[Any]]): c.Expr[C[T]] =
-    deriveInstanceAux(c)(ev.tree, true, false, tTag, cTag)
-
-  def deriveLabelledProductInstance[C[_], T]
-    (c: Context)(ev: c.Expr[_])(implicit tTag: c.WeakTypeTag[T], cTag: c.WeakTypeTag[C[Any]]): c.Expr[C[T]] =
-    deriveInstanceAux(c)(ev.tree, true, true, tTag, cTag)
-
-  def deriveInstance[C[_], T]
-    (c: Context)(ev: c.Expr[_])(implicit tTag: c.WeakTypeTag[T], cTag: c.WeakTypeTag[C[Any]]): c.Expr[C[T]] =
-    deriveInstanceAux(c)(ev.tree, false, false, tTag, cTag)
-
-  def deriveLabelledInstance[C[_], T]
-    (c: Context)(ev: c.Expr[_])(implicit tTag: c.WeakTypeTag[T], cTag: c.WeakTypeTag[C[Any]]): c.Expr[C[T]] =
-    deriveInstanceAux(c)(ev.tree, false, true, tTag, cTag)
-
-  def deriveInstanceAux[C[_], T](c0: Context)
     (deriver: c0.Tree, product0: Boolean, labelled0: Boolean, tTag: c0.WeakTypeTag[T], cTag: c0.WeakTypeTag[C[Any]]): c0.Expr[C[T]] = {
->>>>>>> b112ac6f
     import c0.Expr
     val helper = new Helper[c0.type] {
       val c: c0.type = c0
@@ -492,15 +472,9 @@
       fromSym.baseClasses.find(sym => sym != fromSym && sym.isClass && sym.asClass.isSealed) match {
         case Some(sym) if c.inferImplicitValue(deriveCtorsTpe) == EmptyTree =>
           val msg =
-<<<<<<< HEAD
             s"Attempting to derive a type class instance for class `${fromSym.name.decodedName.toString}` with "+
             s"sealed superclass `${sym.name.decodedName.toString}`; this is most likely unintended. To silence "+
-            s"this warning, import `TypeClass.ignoreParent`"
-=======
-            s"Attempting to derive a type class instance for class `${fromSym.name.decoded}` with "+
-            s"sealed superclass `${sym.name.decoded}`; this is most likely unintended. To silence "+
             s"this warning, import `TypeClass.deriveConstructors`"
->>>>>>> b112ac6f
 
           if (c.compilerSettings contains "-Xfatal-warnings")
             c.error(c.enclosingPosition, msg)
@@ -509,11 +483,6 @@
         case _ =>
       }
 
-<<<<<<< HEAD
-      val deriverName = TermName(c.freshName("inst"))
-
-=======
->>>>>>> b112ac6f
       def mkImplicitlyAndAssign(name: TermName, typ: Type): ValDef = {
         def mkImplicitly(typ: Type): Tree =
           TypeApply(
@@ -540,21 +509,11 @@
       val instanceMap = elemInstanceMap.mapValues(Ident(_)) + (fromTpe -> Ident(tpeInstanceName))
 
       val reprInstance = {
-<<<<<<< HEAD
-        val tc = Ident(deriverName)
-
-        val emptyProduct: Tree = Select(tc, TermName("emptyProduct"))
-        val product: Tree = Select(tc, TermName("product"))
-
-        val emptyCoproduct: Tree = Select(tc, TermName("emptyCoproduct"))
-        val coproduct: Tree = Select(tc, TermName("coproduct"))
-=======
-        val emptyProduct: Tree = Select(deriver, newTermName("emptyProduct"))
-        val product: Tree = Select(deriver, newTermName("product"))
-
-        val emptyCoproduct: Tree = Select(deriver, newTermName("emptyCoproduct"))
-        val coproduct: Tree = Select(deriver, newTermName("coproduct"))
->>>>>>> b112ac6f
+        val emptyProduct: Tree = Select(deriver, TermName("emptyProduct"))
+        val product: Tree = Select(deriver, TermName("product"))
+
+        val emptyCoproduct: Tree = Select(deriver, TermName("emptyCoproduct"))
+        val coproduct: Tree = Select(deriver, TermName("coproduct"))
 
         def mkCompoundValue(nil: Tree, cons: Tree, items: List[(Name, Tree)]): Tree =
           items.foldRight(nil) { case ((name, instance), acc) =>
@@ -602,11 +561,7 @@
           tpeInstanceName,
           TypeTree(appliedType(tc, List(fromTpe))),
           Apply(
-<<<<<<< HEAD
-            Select(Ident(deriverName), TermName("project")),
-=======
-            Select(deriver, newTermName("project")),
->>>>>>> b112ac6f
+            Select(deriver, TermName("project")),
             List(Ident(reprName), Ident(toName), Ident(fromName))
           )
         )
