--- conflicted
+++ resolved
@@ -20,11 +20,7 @@
 
 import scala.collection.breakOut
 import scala.collection.immutable.ListMap
-<<<<<<< HEAD
 import scala.reflect.macros.Context
-=======
-import scala.reflect.macros.whitebox
->>>>>>> 050624a6
 
 trait Generic[T] {
   type Repr
@@ -62,10 +58,9 @@
   implicit def product[T <: Product]: LabelledGeneric[T] = macro GenericMacros.materializeLabelledForProduct[T]
 }
 
-class GenericMacros(val c: whitebox.Context) {
-  import c.universe._
-
-<<<<<<< HEAD
+object GenericMacros {
+  import shapeless.record.FieldType
+
   def materialize[T]
     (c: Context)(implicit tT: c.WeakTypeTag[T]): c.Expr[Generic[T]] =
       materializeAux[Generic[T]](c)(false, false, tT.tpe)
@@ -85,34 +80,26 @@
   def materializeAux[G]
     (c0 : Context)(product0: Boolean, labelled0: Boolean, tpe0: c0.Type): c0.Expr[G] = {
     import c0.{ abort, enclosingPosition, typeOf, Expr }
-=======
-  def materialize[T](implicit tT: WeakTypeTag[T]) =
-    materializeAux(false, false, tT.tpe)
-
-  def materializeForProduct[T <: Product](implicit tT: WeakTypeTag[T]) =
-    materializeAux(true, false, tT.tpe)
-
-  def materializeLabelled[T](implicit tT: WeakTypeTag[T]) =
-    materializeAux(false, true, tT.tpe)
-
-  def materializeLabelledForProduct[T <: Product](implicit tT: WeakTypeTag[T]) =
-    materializeAux(true, true, tT.tpe)
-
-  def materializeAux(product: Boolean, labelled: Boolean, tpe: Type): Tree = {
-    import c.{ abort, enclosingPosition, typeOf }
->>>>>>> 050624a6
-
-    if (product && tpe <:< typeOf[Coproduct])
-      abort(enclosingPosition, s"Cannot materialize Coproduct $tpe as a Product")
-
-    val helper = new Helper(tpe, product, labelled, labelled)
-    if (tpe <:< typeOf[HList] || tpe <:< typeOf[Coproduct])
-      helper.materializeIdentityGeneric
-    else
-      helper.materializeGeneric
+
+    if (product0 && tpe0 <:< typeOf[Coproduct])
+      abort(enclosingPosition, s"Cannot materialize Coproduct $tpe0 as a Product")
+
+    val helper = new Helper[c0.type] {
+      val c: c0.type = c0
+      val fromTpe = tpe0
+      val toProduct = product0
+      val toLabelled = labelled0
+      val labelledRepr = labelled0
+    }
+
+    Expr[G] {
+      if (tpe0 <:< typeOf[HList] || tpe0 <:< typeOf[Coproduct])
+        helper.materializeIdentityGeneric
+      else
+        helper.materializeGeneric
+    }
   }
 
-<<<<<<< HEAD
   def deriveProductInstance[C[_], T]
     (c: Context)(ev: c.Expr[_])(implicit tTag: c.WeakTypeTag[T], cTag: c.WeakTypeTag[C[Any]]): c.Expr[C[T]] =
     deriveInstanceAux(c)(ev.tree, true, false, tTag, cTag)
@@ -139,18 +126,12 @@
       val toLabelled = labelled0
       val labelledRepr = false
     }
-=======
-  def deriveProductInstance[C[_], T](ev: Tree)(implicit tTag: WeakTypeTag[T], cTag: WeakTypeTag[C[Any]]) =
-    deriveInstanceAux(ev, true, false, tTag.tpe, cTag.tpe)
->>>>>>> 050624a6
-
-  def deriveLabelledProductInstance[C[_], T](ev: Tree)(implicit tTag: WeakTypeTag[T], cTag: WeakTypeTag[C[Any]]) =
-    deriveInstanceAux(ev, true, true, tTag.tpe, cTag.tpe)
-
-  def deriveInstance[C[_], T](ev: Tree)(implicit tTag: WeakTypeTag[T], cTag: WeakTypeTag[C[Any]]) =
-    deriveInstanceAux(ev, false, false, tTag.tpe, cTag.tpe)
-
-<<<<<<< HEAD
+
+    Expr[C[T]] {
+      helper.deriveInstance(deriver, cTag.tpe.typeConstructor)
+    }
+  }
+
   trait Helper[+C <: Context] {
     val c: C
     val fromTpe: c.Type
@@ -159,18 +140,6 @@
     val labelledRepr: Boolean
 
     import c.universe._
-=======
-  def deriveLabelledInstance[C[_], T](ev: Tree)(implicit tTag: WeakTypeTag[T], cTag: WeakTypeTag[C[Any]]) =
-    deriveInstanceAux(ev, false, true, tTag.tpe, cTag.tpe)
-
-  def deriveInstanceAux(deriver: Tree, product: Boolean, labelled: Boolean, tTpe: Type, cTpe: Type): Tree = {
-    val helper = new Helper(tTpe, product, labelled, false)
-    helper.deriveInstance(deriver, cTpe.typeConstructor)
-  }
-
-  class Helper(val fromTpe: Type, val toProduct: Boolean, val toLabelled: Boolean, val labelledRepr: Boolean) {
-    import internal.constantType
->>>>>>> 050624a6
     import Flag._
 
     def absurdValueTree = reify { ??? }.tree
@@ -206,14 +175,9 @@
 
     def nameOf(tpe: Type) = tpe.typeSymbol.name
 
-<<<<<<< HEAD
-    def fieldsOf(tpe: Type): List[(Name, Type)] =
+    def fieldsOf(tpe: Type): List[(TermName, Type)] =
       tpe.declarations.toList collect {
-=======
-    def fieldsOf(tpe: Type): List[(TermName, Type)] =
-      tpe.decls.toList collect {
->>>>>>> 050624a6
-        case sym: TermSymbol if sym.isVal && sym.isCaseAccessor => (sym.name, sym.typeSignatureIn(tpe))
+        case sym: TermSymbol if sym.isVal && sym.isCaseAccessor => (sym.name.toTermName, sym.typeSignatureIn(tpe))
       }
 
     def reprOf(tpe: Type): Type = {
@@ -302,70 +266,8 @@
     def abort(msg: String) =
       c.abort(c.enclosingPosition, msg)
 
-<<<<<<< HEAD
-    def mkObjectSelection(defns: List[Tree], member: TermName): Tree = {
-      val name = newTermName(c.fresh())
-
-      val module =
-        ModuleDef(
-          Modifiers(),
-          name,
-          Template(
-            List(TypeTree(anyRefTpe)),
-            emptyValDef,
-            mkConstructor :: defns
-          )
-        )
-
-      Block(
-        List(module),
-        Select(Ident(name), member)
-      )
-    }
-
-    def mkClass(parent: Type, defns: List[Tree]): Tree = {
-      val name = newTypeName(c.fresh())
-
-      val clazz =
-        ClassDef(
-          Modifiers(FINAL),
-          name,
-          List(),
-          Template(
-            List(TypeTree(parent)),
-            emptyValDef,
-            mkConstructor :: defns
-          )
-        )
-
-      Block(
-        List(clazz),
-        Apply(Select(New(Ident(name)), nme.CONSTRUCTOR), List())
-      )
-    }
-
-    def mkConstructor =
-      DefDef(
-        Modifiers(),
-        nme.CONSTRUCTOR,
-        List(),
-        List(List()),
-        TypeTree(),
-        Block(
-          List(Apply(Select(Super(This(tpnme.EMPTY), tpnme.EMPTY), nme.CONSTRUCTOR), List())),
-          Literal(Constant(()))
-        )
-      )
-
-    def mkElem(elem: Tree, name: Name, tpe: Type): Tree =
-      if(labelledRepr)
-        TypeApply(Select(elem, newTermName("asInstanceOf")), List(TypeTree(mkFieldTpe(name, tpe))))
-      else
-        elem
-=======
     def mkElem(elem: Tree, name: Name, tpe: Type): Tree =
       if(labelledRepr) q"$elem.asInstanceOf[${mkFieldTpe(name, tpe)}]" else elem
->>>>>>> 050624a6
 
     type ProductCaseFn = Type => CaseDef
     type CaseFn = (Type, Int) => CaseDef
@@ -376,71 +278,31 @@
     def mkCases(toRepr: CaseFn, fromRepr: CaseFn): (List[CaseDef], List[CaseDef]) = {
       val to = fromCtors zip (Stream from 0) map toRepr.tupled
       val from = fromCtors zip (Stream from 0) map fromRepr.tupled
-<<<<<<< HEAD
-      val redundantCatchAllCase = CaseDef(Ident(nme.WILDCARD), EmptyTree, absurdValueTree)
-      (to, from :+ redundantCatchAllCase)
+      (to, from :+ cq"_ => $absurdValueTree")
     }
 
     def mkTrans(name: TermName, inputTpe: Type, outputTpe: Type, cases: List[CaseDef]): Tree = {
       val param = newTermName(c.fresh("param"))
-
-      DefDef(
-        Modifiers(),
-        name,
-        List(),
-        List(List(ValDef(Modifiers(PARAM), param, TypeTree(inputTpe), EmptyTree))),
-        TypeTree(outputTpe),
-        Match(Ident(param), cases)
-      )
-=======
-      (to, from :+ cq"_ => $absurdValueTree")
-    }
-
-    def mkTrans(name: TermName, inputTpe: Type, outputTpe: Type, cases: List[CaseDef]): Tree = {
-      val param = TermName(c.freshName("param"))
       q"def $name($param: $inputTpe): $outputTpe = $param match { case ..$cases }"
->>>>>>> 050624a6
     }
 
     def mkCoproductValue(tree: Tree, index: Int): Tree =
       (0 until index).foldLeft(q"$inlValueTree($tree)": Tree) { case (acc, _) => q"$inrValueTree($acc)" }
 
     def mkToCoproductCase(tpe: Type, index: Int): CaseDef = {
-<<<<<<< HEAD
       val name = newTermName(c.fresh("pat"))
-      CaseDef(
-        Bind(name, Typed(Ident(nme.WILDCARD), TypeTree(tpe))),
-        EmptyTree,
-        mkCoproductValue(mkElem(Ident(name), nameOf(tpe), tpe), index)
-      )
+      val body = mkCoproductValue(mkElem(q"$name", nameOf(tpe), tpe), index)
+      cq"$name: $tpe => $body"
     }
 
     def mkFromCoproductCase(tpe: Type, index: Int): CaseDef = {
       val name = newTermName(c.fresh("pat"))
-      CaseDef(
-        mkCoproductValue(Bind(name, Ident(nme.WILDCARD)), index),
-        EmptyTree,
-        Ident(name)
-      )
-    }
-
-    def mkBinder(boundName: Name, name: Name, tpe: Type) = Bind(boundName, Ident(nme.WILDCARD))
-    def mkValue(boundName: Name, name: Name, tpe: Type) = mkElem(Ident(boundName), name, tpe)
-=======
-      val name = TermName(c.freshName("pat"))
-      val body = mkCoproductValue(mkElem(q"$name", nameOf(tpe), tpe), index)
-      cq"$name: $tpe => $body"
-    }
-
-    def mkFromCoproductCase(tpe: Type, index: Int): CaseDef = {
-      val name = TermName(c.freshName("pat"))
       val pat = mkCoproductValue(pq"$name", index)
       cq"$pat => $name"
     }
 
     def mkBinder(boundName: TermName, name: TermName, tpe: Type) = pq"$boundName"
     def mkValue(boundName: TermName, name: TermName, tpe: Type) = mkElem(q"$boundName", name, tpe)
->>>>>>> 050624a6
 
     def mkTransCase(
       tpe: Type,
@@ -450,13 +312,8 @@
       val boundFields = fieldsOf(tpe).map { case (name, tpe) => (newTermName(c.fresh("pat")), name, tpe) }
 
       val fromTree =
-<<<<<<< HEAD
-        if(tpe =:= unitTpe) unitValueTree
-        else Apply(Ident(tpe.typeSymbol.companionSymbol.asTerm), boundFields.map(bindFrom.tupled))
-=======
         if(tpe =:= unitTpe) q"()"
-        else q"${tpe.typeSymbol.companion.asTerm}(..${boundFields.map(bindFrom.tupled)})"
->>>>>>> 050624a6
+        else q"${tpe.typeSymbol.companionSymbol.asTerm}(..${boundFields.map(bindFrom.tupled)})"
 
       val reprTree =
         boundFields.foldRight(hnilValueTree) {
@@ -497,7 +354,7 @@
         if(fromProduct) mkProductCases(mkToProductReprCase, mkFromProductReprCase)
         else mkCases(mkToCoproductCase, mkFromCoproductCase)
 
-      val clsName = TypeName(c.freshName())
+      val clsName = newTypeName(c.fresh())
       q"""
         final class $clsName extends ${genericTypeConstructor.typeSymbol}[$fromTpe] {
           type $reprName = $reprTpe
@@ -509,29 +366,7 @@
     }
 
     def materializeIdentityGeneric = {
-<<<<<<< HEAD
-      def mkIdentityDef(name: TermName) = {
-        val param = newTermName("t")
-        DefDef(
-          Modifiers(),
-          name,
-          List(),
-          List(List(ValDef(Modifiers(PARAM), param, TypeTree(fromTpe), EmptyTree))),
-          TypeTree(fromTpe),
-          Ident(param)
-        )
-      }
-
-      mkClass(
-        appliedType(genericTpe, List(fromTpe)),
-        List(
-          TypeDef(Modifiers(), reprName, List(), TypeTree(fromTpe)),
-          mkIdentityDef(toName),
-          mkIdentityDef(fromName)
-        )
-      )
-=======
-      val clsName = TypeName(c.freshName())
+      val clsName = newTypeName(c.fresh())
       q"""
         final class $clsName extends ${genericTpe.typeSymbol}[$fromTpe] {
           type $reprName = $fromTpe
@@ -540,7 +375,6 @@
         }
         new $clsName()
       """
->>>>>>> 050624a6
     }
 
     def deriveInstance(deriver: Tree, tc: Type): Tree = {
@@ -558,24 +392,6 @@
         case _ =>
       }
 
-<<<<<<< HEAD
-      def mkImplicitlyAndAssign(name: TermName, typ: Type): ValDef = {
-        def mkImplicitly(typ: Type): Tree =
-          TypeApply(
-            Select(Ident(definitions.PredefModule), newTermName("implicitly")),
-            List(TypeTree(typ))
-          )
-
-        ValDef(
-          Modifiers(LAZY),
-          name,
-          TypeTree(typ),
-          mkImplicitly(typ)
-        )
-      }
-
-=======
->>>>>>> 050624a6
       val elemTpes: List[Type] = fromCtors.flatMap(fieldsOf(_).map(_._2)).filterNot(fromTpe =:= _).distinct
       val elemInstanceNames = List.fill(elemTpes.length)(newTermName(c.fresh("inst")))
       val elemInstanceMap = (elemTpes zip elemInstanceNames).toMap
@@ -584,23 +400,10 @@
         q"lazy val $name: $appTpe = ${definitions.PredefModule}.implicitly[$appTpe]"
       }).toList
 
-<<<<<<< HEAD
       val tpeInstanceName = newTermName(c.fresh())
-      val instanceMap = elemInstanceMap.mapValues(Ident(_)) + (fromTpe -> Ident(tpeInstanceName))
+      val instanceMap = elemInstanceMap.mapValues(Ident(_)) + (fromTpe -> q"$tpeInstanceName")
 
       val reprInstance = {
-        val emptyProduct: Tree = Select(deriver, newTermName("emptyProduct"))
-        val product: Tree = Select(deriver, newTermName("product"))
-
-        val emptyCoproduct: Tree = Select(deriver, newTermName("emptyCoproduct"))
-        val coproduct: Tree = Select(deriver, newTermName("coproduct"))
-
-=======
-      val tpeInstanceName = TermName(c.freshName())
-      val instanceMap = elemInstanceMap.mapValues(Ident(_)) + (fromTpe -> q"$tpeInstanceName")
-
-      val reprInstance = {
->>>>>>> 050624a6
         def mkCompoundValue(nil: Tree, cons: Tree, items: List[(Name, Tree)]): Tree =
           items.foldRight(nil) { case ((name, instance), acc) =>
             Apply(
@@ -630,38 +433,11 @@
         else
           mkCoproductTpe(fromCtors.map(reprOf))
 
-<<<<<<< HEAD
-      val reprName = newTermName(c.fresh("inst"))
-      val reprInstanceDecl =
-        ValDef(
-          Modifiers(LAZY),
-          reprName,
-          TypeTree(appliedType(tc, List(reprTpe))),
-          reprInstance
-        )
-
-      val toName, fromName = newTermName(c.fresh())
-
-      val tpeInstanceDecl =
-        ValDef(
-          Modifiers(LAZY),
-          tpeInstanceName,
-          TypeTree(appliedType(tc, List(fromTpe))),
-          Apply(
-            Select(deriver, newTermName("project")),
-            List(Ident(reprName), Ident(toName), Ident(fromName))
-          )
-        )
-
-      val instanceDecls = elemInstanceDecls ::: List(reprInstanceDecl, tpeInstanceDecl)
-
-=======
->>>>>>> 050624a6
       val (toCases, fromCases) =
         if(toProduct) mkProductCases(mkToProductReprCase, mkFromProductReprCase)
         else mkCases(mkToReprCase, mkFromReprCase)
 
-      val objName, reprName, toName, fromName = TermName(c.freshName())
+      val objName, reprName, toName, fromName = newTermName(c.fresh())
       q"""
         object $objName {
           ${mkTrans(toName, fromTpe, reprTpe, toCases)}
