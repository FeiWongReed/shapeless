--- conflicted
+++ resolved
@@ -19,12 +19,7 @@
 import scala.language.experimental.macros
 
 import scala.annotation.{ StaticAnnotation, tailrec }
-<<<<<<< HEAD
-import scala.reflect.api.Universe
 import scala.reflect.macros.Context
-=======
-import scala.reflect.macros.{ blackbox, whitebox }
->>>>>>> 4760b035
 
 import ops.{ hlist, coproduct }
 
@@ -493,15 +488,11 @@
           mSym != NoSymbol && !isNonGeneric(mSym)
         }
 
-<<<<<<< HEAD
-        val binders = fieldsOf(tpe).map { case (name, tpe) => (newTermName(c.fresh("pat")), name, tpe) }
-=======
-        val binders = fieldsOf(tpe).map { case (name, tpe) => (TermName(c.freshName("pat")), name, tpe, isVararg(tpe)) }
->>>>>>> 4760b035
+        val binders = fieldsOf(tpe).map { case (name, tpe) => (newTermName(c.fresh("pat")), name, tpe, isVararg(tpe)) }
 
         val to =
           if(isCaseClass || hasNonGenericCompanionMember("unapply")) {
-            val wcard = Star(Ident(termNames.WILDCARD))  // like pq"_*" except that it does work
+            val wcard = Star(Ident(nme.WILDCARD))  // like pq"_*" except that it does work
             val lhs = pq"${companionRef(tpe)}(..${binders.map(x => if (x._4) pq"${x._1} @ $wcard" else pq"${x._1}")})"
             val rhs =
               binders.foldRight(q"_root_.shapeless.HNil": Tree) {
