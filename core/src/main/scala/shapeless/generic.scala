/*
 * Copyright (c) 2012-14 Lars Hupel, Miles Sabin
 *
 * Licensed under the Apache License, Version 2.0 (the "License");
 * you may not use this file except in compliance with the License.
 * You may obtain a copy of the License at
 *
 *     http://www.apache.org/licenses/LICENSE-2.0
 *
 * Unless required by applicable law or agreed to in writing, software
 * distributed under the License is distributed on an "AS IS" BASIS,
 * WITHOUT WARRANTIES OR CONDITIONS OF ANY KIND, either express or implied.
 * See the License for the specific language governing permissions and
 * limitations under the License.
 */

package shapeless

import scala.language.experimental.macros

import scala.collection.breakOut
import scala.collection.immutable.ListMap
import scala.reflect.macros.Context

trait Generic[T] {
  type Repr
  def to(t : T) : Repr
  def from(r : Repr) : T
}

trait LowPriorityGeneric {
  implicit def apply[T]: Generic[T] = macro GenericMacros.materialize[T]
}

object Generic extends LowPriorityGeneric {
  type Aux[T, Repr0] = Generic[T] { type Repr = Repr0 }

  // Refinement for products, here we can provide the calling context with
  // a proof that the resulting Repr <: HList
  implicit def product[T <: Product]: Generic[T] = macro GenericMacros.materializeForProduct[T]
}

trait LabelledGeneric[T] {
  type Repr
  def to(t : T) : Repr
  def from(r : Repr) : T
}

trait LowPriorityLabelledGeneric {
  implicit def apply[T]: LabelledGeneric[T] = macro GenericMacros.materializeLabelled[T]
}

object LabelledGeneric extends LowPriorityLabelledGeneric {
  // Refinement for products, here we can provide the calling context with
  // a proof that the resulting Repr is a record
  type Aux[T, Out0] = LabelledGeneric[T]{ type Repr = Out0 }

  implicit def product[T <: Product]: LabelledGeneric[T] = macro GenericMacros.materializeLabelledForProduct[T]
}

object GenericMacros {
  import shapeless.record.FieldType

  def materialize[T]
    (c: Context)(implicit tT: c.WeakTypeTag[T]): c.Expr[Generic[T]] =
      materializeAux[Generic[T]](c)(false, false, tT.tpe)

  def materializeForProduct[T <: Product]
    (c: Context)(implicit tT: c.WeakTypeTag[T]): c.Expr[Generic[T] { type Repr <: HList }] =
      materializeAux[Generic[T] { type Repr <: HList }](c)(true, false, tT.tpe)

  def materializeLabelled[T]
    (c: Context)(implicit tT: c.WeakTypeTag[T]): c.Expr[LabelledGeneric[T]] =
      materializeAux[LabelledGeneric[T]](c)(false, true, tT.tpe)

  def materializeLabelledForProduct[T <: Product]
    (c: Context)(implicit tT: c.WeakTypeTag[T]): c.Expr[LabelledGeneric[T] { type Repr <: HList }] =
      materializeAux[LabelledGeneric[T] { type Repr <: HList }](c)(true, true, tT.tpe)

  def materializeAux[G]
    (c0 : Context)(product0: Boolean, labelled0: Boolean, tpe0: c0.Type): c0.Expr[G] = {
    import c0.{ abort, enclosingPosition, typeOf, Expr }

    if (product0 && tpe0 <:< typeOf[Coproduct])
      abort(enclosingPosition, s"Cannot materialize Coproduct $tpe0 as a Product")

    val helper = new Helper[c0.type] {
      val c: c0.type = c0
      val fromTpe = tpe0
      val toProduct = product0
      val toLabelled = labelled0
      val labelledRepr = labelled0
    }

    Expr[G] {
      if (tpe0 <:< typeOf[HList] || tpe0 <:< typeOf[Coproduct])
        helper.materializeIdentityGeneric
      else
        helper.materializeGeneric
    }
  }

  def deriveProductInstance[C[_], T]
    (c: Context)(implicit tTag: c.WeakTypeTag[T], cTag: c.WeakTypeTag[C[Any]]): c.Expr[C[T]] =
    deriveInstanceAux(c)(true, false, tTag, cTag)

  def deriveLabelledProductInstance[C[_], T]
    (c: Context)(implicit tTag: c.WeakTypeTag[T], cTag: c.WeakTypeTag[C[Any]]): c.Expr[C[T]] =
    deriveInstanceAux(c)(true, true, tTag, cTag)

  def deriveInstance[C[_], T]
    (c: Context)(implicit tTag: c.WeakTypeTag[T], cTag: c.WeakTypeTag[C[Any]]): c.Expr[C[T]] =
    deriveInstanceAux(c)(false, false, tTag, cTag)

  def deriveLabelledInstance[C[_], T]
    (c: Context)(implicit tTag: c.WeakTypeTag[T], cTag: c.WeakTypeTag[C[Any]]): c.Expr[C[T]] =
    deriveInstanceAux(c)(false, true, tTag, cTag)

  def deriveInstanceAux[C[_], T](c0: Context)
    (product0: Boolean, labelled0: Boolean, tTag: c0.WeakTypeTag[T], cTag: c0.WeakTypeTag[C[Any]]): c0.Expr[C[T]] = {
    import c0.Expr
    val helper = new Helper[c0.type] {
      val c: c0.type = c0
      val fromTpe = tTag.tpe
      val toProduct = product0
      val toLabelled = labelled0
      val labelledRepr = false
    }

    Expr[C[T]] {
      helper.deriveInstance(cTag.tpe.typeConstructor)
    }
  }

  trait Helper[+C <: Context] {
    val c: C
    val fromTpe: c.Type
    val toProduct: Boolean
    val toLabelled: Boolean
    val labelledRepr: Boolean

    import c.universe._
    import Flag._

    def unitValueTree = reify { () }.tree
    def absurdValueTree = reify { ??? }.tree
    def hconsValueTree = reify {  ::  }.tree
    def hnilValueTree  = reify { HNil }.tree
    def inlValueTree = reify {  Inl  }.tree
    def inrValueTree  = reify { Inr }.tree

    def anyRefTpe = typeOf[AnyRef]
    def unitTpe = typeOf[Unit]
    def hconsTpe = typeOf[::[_, _]].typeConstructor
    def hnilTpe = typeOf[HNil]
    def cconsTpe = typeOf[:+:[_, _]].typeConstructor
    def cnilTpe = typeOf[CNil]
    def atatTpe = typeOf[tag.@@[_,_]].typeConstructor
    def symTpe = typeOf[scala.Symbol]
    def fieldTypeTpe = typeOf[FieldType[_, _]].typeConstructor
    def genericTpe = typeOf[Generic[_]].typeConstructor
    def labelledGenericTpe = typeOf[LabelledGeneric[_]].typeConstructor
    def typeClassTpe = typeOf[TypeClass[Any]].typeConstructor
    def labelledTypeClassTpe = typeOf[LabelledTypeClass[Any]].typeConstructor
    def productTypeClassTpe = typeOf[ProductTypeClass[Any]].typeConstructor
    def labelledProductTypeClassTpe = typeOf[LabelledProductTypeClass[Any]].typeConstructor
    def deriveCtorsTpe = typeOf[DeriveConstructors]

    def toName = newTermName("to")
    def fromName = newTermName("from")
    def reprName = newTypeName("Repr")

    def nameAsValue(name: Name): Constant = Constant(name.decoded.trim)

    def nameAsLiteral(name: Name): Tree = Literal(nameAsValue(name))

    def nameOf(tpe: Type) = tpe.typeSymbol.name

    def fieldsOf(tpe: Type): List[(Name, Type)] =
      tpe.declarations.toList collect {
        case sym: TermSymbol if sym.isVal && sym.isCaseAccessor => (sym.name, sym.typeSignatureIn(tpe))
      }

    def reprOf(tpe: Type): Type = {
      val fields = fieldsOf(tpe)
      if(labelledRepr)
        mkRecordTpe(fields)
      else
        mkHListTpe(fields.map(_._2))
    }

    def mkCompoundTpe(nil: Type, cons: Type, items: List[Type]): Type =
      items.foldRight(nil) { case (tpe, acc) => appliedType(cons, List(tpe, acc)) }

    def mkFieldTpe(name: Name, valueTpe: Type): Type = {
      val keyTpe = appliedType(atatTpe, List(symTpe, ConstantType(nameAsValue(name))))
      appliedType(fieldTypeTpe, List(keyTpe, valueTpe))
    }

    def mkHListTpe(items: List[Type]): Type =
      mkCompoundTpe(hnilTpe, hconsTpe, items)

    def mkRecordTpe(fields: List[(Name, Type)]): Type =
      mkCompoundTpe(hnilTpe, hconsTpe, fields.map((mkFieldTpe _).tupled))

    def mkCoproductTpe(items: List[Type]): Type =
      mkCompoundTpe(cnilTpe, cconsTpe, items)

    def mkUnionTpe(fields: List[(Name, Type)]): Type =
      mkCompoundTpe(cnilTpe, cconsTpe, fields.map((mkFieldTpe _).tupled))

    lazy val fromSym = {
      val sym = fromTpe.typeSymbol
      if (!sym.isClass)
        abort(s"$sym is not a class or trait")

      val fromSym0 = sym.asClass
      fromSym0.typeSignature // Workaround for <https://issues.scala-lang.org/browse/SI-7755>

      fromSym0
    }

    lazy val fromProduct = fromTpe =:= unitTpe || fromSym.isCaseClass

    lazy val fromCtors = {
      def collectCtors(classSym: ClassSymbol): List[ClassSymbol] = {
        classSym.knownDirectSubclasses.toList flatMap { child0 =>
          val child = child0.asClass
          child.typeSignature // Workaround for <https://issues.scala-lang.org/browse/SI-7755>
          if (child.isCaseClass)
            List(child)
          else if (child.isSealed)
            collectCtors(child)
          else
            abort(s"$child is not a case class or a sealed trait")
        }
      }

      if(fromProduct)
        List(fromTpe)
      else if (fromSym.isSealed) { // multiple ctors
        if (toProduct) abort(s"Cannot derive a ProductTypeClass for non-Product trait $fromTpe")
        val ctors = collectCtors(fromSym).sortBy(_.fullName)
        if (ctors.isEmpty) abort(s"Sealed trait $fromTpe has no case class subtypes")

        // We're using an extremely optimistic strategy here, basically ignoring
        // the existence of any existential types.
        val baseTpe: TypeRef = fromTpe match {
          case tr: TypeRef => tr
          case _ => abort(s"bad type $fromTpe")
        }

        ctors map { sym =>
          val subTpe = sym.asType.toType
          val normalized = sym.typeParams match {
            case Nil  => subTpe
            case tpes => appliedType(subTpe, baseTpe.args)
          }

          normalized
        }
      }
      else
        abort(s"$fromSym is not a case class, a sealed trait or Unit")
    }

    def abort(msg: String) =
      c.abort(c.enclosingPosition, msg)

    def mkObjectSelection(defns: List[Tree], member: TermName): Tree = {
      val name = newTermName(c.fresh())

      val module =
        ModuleDef(
          Modifiers(),
          name,
          Template(
            List(TypeTree(anyRefTpe)),
            emptyValDef,
            mkConstructor :: defns
          )
        )

      Block(
        List(module),
        Select(Ident(name), member)
      )
    }

    def mkClass(parent: Type, defns: List[Tree]): Tree = {
      val name = newTypeName(c.fresh())

      val clazz =
        ClassDef(
          Modifiers(FINAL),
          name,
          List(),
          Template(
            List(TypeTree(parent)),
            emptyValDef,
            mkConstructor :: defns
          )
        )

      Block(
        List(clazz),
        Apply(Select(New(Ident(name)), nme.CONSTRUCTOR), List())
      )
    }

    def mkConstructor =
      DefDef(
        Modifiers(),
        nme.CONSTRUCTOR,
        List(),
        List(List()),
        TypeTree(),
        Block(
          List(Apply(Select(Super(This(tpnme.EMPTY), tpnme.EMPTY), nme.CONSTRUCTOR), List())),
          Literal(Constant(()))
        )
      )

    def mkElem(elem: Tree, name: Name, tpe: Type): Tree =
      if(labelledRepr)
        TypeApply(Select(elem, newTermName("asInstanceOf")), List(TypeTree(mkFieldTpe(name, tpe))))
      else
        elem

    type ProductCaseFn = Type => CaseDef
    type CaseFn = (Type, Int) => CaseDef
    
    def mkProductCases(toRepr: ProductCaseFn, fromRepr: ProductCaseFn): (List[CaseDef], List[CaseDef]) =
      (List(toRepr(fromTpe)), List(fromRepr(fromTpe)))

    def mkCases(toRepr: CaseFn, fromRepr: CaseFn): (List[CaseDef], List[CaseDef]) = {
      val to = fromCtors zip (Stream from 0) map toRepr.tupled
      val from = fromCtors zip (Stream from 0) map fromRepr.tupled
      val redundantCatchAllCase = CaseDef(Ident(nme.WILDCARD), EmptyTree, absurdValueTree)
      (to, from :+ redundantCatchAllCase)
    }

    def mkTrans(name: TermName, inputTpe: Type, outputTpe: Type, cases: List[CaseDef]): Tree = {
      val param = newTermName(c.fresh("param"))

      DefDef(
        Modifiers(),
        name,
        List(),
        List(List(ValDef(Modifiers(PARAM), param, TypeTree(inputTpe), EmptyTree))),
        TypeTree(outputTpe),
        Match(Ident(param), cases)
      )
    }

    def mkCoproductValue(tree: Tree, index: Int): Tree = {
      val inl = Apply(inlValueTree, List(tree))
      (0 until index).foldLeft(inl: Tree) { case (acc, _) =>
        Apply(inrValueTree, List(acc))
      }
    }

    def mkToCoproductCase(tpe: Type, index: Int): CaseDef = {
      val name = newTermName(c.fresh("pat"))
      CaseDef(
        Bind(name, Typed(Ident(nme.WILDCARD), TypeTree(tpe))),
        EmptyTree,
        mkCoproductValue(mkElem(Ident(name), nameOf(tpe), tpe), index)
      )
    }

    def mkFromCoproductCase(tpe: Type, index: Int): CaseDef = {
      val name = newTermName(c.fresh("pat"))
      CaseDef(
        mkCoproductValue(Bind(name, Ident(nme.WILDCARD)), index),
        EmptyTree,
        Ident(name)
      )
    }

    def mkBinder(boundName: Name, name: Name, tpe: Type) = Bind(boundName, Ident(nme.WILDCARD))
    def mkValue(boundName: Name, name: Name, tpe: Type) = mkElem(Ident(boundName), name, tpe)

    def mkTransCase(
      tpe: Type,
      bindFrom: (Name, Name, Type) => Tree,
      bindRepr: (Name, Name, Type) => Tree
    )(mkCaseDef: (Tree, Tree) => CaseDef): CaseDef = {
      val boundFields = fieldsOf(tpe).map { case (name, tpe) => (newTermName(c.fresh("pat")), name, tpe) }

      val fromTree =
        if(tpe =:= unitTpe) unitValueTree
        else Apply(Ident(tpe.typeSymbol.companionSymbol.asTerm), boundFields.map(bindFrom.tupled))

      val reprTree =
        boundFields.foldRight(hnilValueTree) {
          case (bf, acc) => Apply(hconsValueTree, List(bindRepr.tupled(bf), acc))
        }

      mkCaseDef(fromTree, reprTree)
    }

    def mkToProductReprCase(tpe: Type): CaseDef =
      mkTransCase(tpe, mkBinder, mkValue) { case (lhs, rhs) => CaseDef(lhs, EmptyTree, rhs) }

    def mkFromProductReprCase(tpe: Type): CaseDef =
      mkTransCase(tpe, mkValue, mkBinder) { case (rhs, lhs) => CaseDef(lhs, EmptyTree, rhs) }

    def mkToReprCase(tpe: Type, index: Int): CaseDef =
      mkTransCase(tpe, mkBinder, mkValue) { case (lhs, rhs) => 
        CaseDef(lhs, EmptyTree, mkCoproductValue(mkElem(rhs, nameOf(tpe), tpe), index))
      }

    def mkFromReprCase(tpe: Type, index: Int): CaseDef =
      mkTransCase(tpe, mkValue, mkBinder) { case (rhs, lhs) =>
        CaseDef(mkCoproductValue(lhs, index), EmptyTree, rhs)
      }

    def materializeGeneric = {
      val genericTypeConstructor: Type = if(toLabelled) labelledGenericTpe else genericTpe

      val reprTpe =
        if(fromProduct) reprOf(fromTpe)
        else if(toLabelled) {
          val labelledCases = fromCtors.map(tpe => (nameOf(tpe), tpe))
          mkUnionTpe(labelledCases)
        } else
          mkCoproductTpe(fromCtors)

      val (toCases, fromCases) = 
        if(fromProduct) mkProductCases(mkToProductReprCase, mkFromProductReprCase)
        else mkCases(mkToCoproductCase, mkFromCoproductCase)

      mkClass(
        appliedType(
          genericTypeConstructor,
          List(fromTpe)
        ),
        List(
          TypeDef(Modifiers(), reprName, List(), TypeTree(reprTpe)),
          mkTrans(toName, fromTpe, reprTpe, toCases),
          mkTrans(fromName, reprTpe, fromTpe, fromCases)
        )
      )
    }

    def materializeIdentityGeneric = {
      def mkIdentityDef(name: TermName) = {
        val param = newTermName("t")
        DefDef(
          Modifiers(),
          name,
          List(),
          List(List(ValDef(Modifiers(PARAM), param, TypeTree(fromTpe), EmptyTree))),
          TypeTree(fromTpe),
          Ident(param)
        )
      }

      mkClass(
        appliedType(genericTpe, List(fromTpe)),
        List(
          TypeDef(Modifiers(), reprName, List(), TypeTree(fromTpe)),
          mkIdentityDef(toName),
          mkIdentityDef(fromName)
        )
      )
    }

    def deriveInstance(tc: Type): Tree = {
      fromSym.baseClasses.find(sym => sym != fromSym && sym.isClass && sym.asClass.isSealed) match {
        case Some(sym) if c.inferImplicitValue(deriveCtorsTpe) == EmptyTree =>
          val msg =
            s"Attempting to derive a type class instance for class `${fromSym.name.decoded}` with "+
            s"sealed superclass `${sym.name.decoded}`; this is most likely unintended. To silence "+
            s"this warning, import `TypeClass.ignoreParent`"

          if (c.compilerSettings contains "-Xfatal-warnings")
            c.error(c.enclosingPosition, msg)
          else
            c.warning(c.enclosingPosition, msg)
        case _ =>
      }

<<<<<<< HEAD
      val deriverName = newTermName(c.fresh("inst"))
=======
      def deriveInstance(tc: Type): Tree = {
        val toName, fromName, resName = newTermName(c.fresh())

        mkDummyObject(
          mkToRepr(toName) :: mkFromRepr(fromName) :: mkInstances(resName, tc, Ident(toName), Ident(fromName)),
          resName
        )
      }

      def outerTypeConstructor: Type =
        (if(labelled) typeOf[LabelledGeneric[_]] else typeOf[Generic[_]]).typeConstructor

      def materializeGeneric = {
        val toName = newTermName("to")
        val fromName = newTermName("from")

        mkDummyClass(
          List(
            TypeDef(Modifiers(), newTypeName("Repr"), List(), TypeTree(reprTpe)),
            mkToRepr(toName),
            mkFromRepr(fromName)
          ),
          appliedType(
            outerTypeConstructor,
            List(tpe)
          )
        )
      }
>>>>>>> 37a8a5be

      def mkImplicitlyAndAssign(name: TermName, typ: Type): ValDef = {
        def mkImplicitly(typ: Type): Tree =
          TypeApply(
            Select(Ident(definitions.PredefModule), newTermName("implicitly")),
            List(TypeTree(typ))
          )

        ValDef(
          Modifiers(LAZY),
          name,
          TypeTree(typ),
          mkImplicitly(typ)
        )
      }

      val elemTpes: List[Type] = fromCtors.flatMap(fieldsOf(_).map(_._2)).filterNot(fromTpe =:= _).distinct
      val elemInstanceNames = List.fill(elemTpes.length)(newTermName(c.fresh("inst")))
      val elemInstanceMap = (elemTpes zip elemInstanceNames).toMap
      val elemInstanceDecls = (elemInstanceMap map { case (tpe, name) =>
        mkImplicitlyAndAssign(name, appliedType(tc, List(tpe)))
      }).toList

      val tpeInstanceName = newTermName(c.fresh())
      val instanceMap = elemInstanceMap.mapValues(Ident(_)) + (fromTpe -> Ident(tpeInstanceName))

      val deriverTpe: Type = (toProduct, toLabelled) match {
        case (false, false) => typeClassTpe
        case (false, true)  => labelledTypeClassTpe
        case (true, false)  => productTypeClassTpe
        case (true, true)   => labelledProductTypeClassTpe
      }

      val deriverInstanceDecl =
        mkImplicitlyAndAssign(deriverName, appliedType(deriverTpe, List(tc)))

      val reprInstance = {
        val tc = Ident(deriverName)

        val emptyProduct: Tree = Select(tc, newTermName("emptyProduct"))
        val product: Tree = Select(tc, newTermName("product"))

        val emptyCoproduct: Tree = Select(tc, newTermName("emptyCoproduct"))
        val coproduct: Tree = Select(tc, newTermName("coproduct"))

        def mkCompoundValue(nil: Tree, cons: Tree, items: List[(Name, Tree)]): Tree =
          items.foldRight(nil) { case ((name, instance), acc) =>
            Apply(
              cons,
              (if(toLabelled) List(nameAsLiteral(name)) else Nil) ++ List(instance, acc)
            )
          }

        def mkInstance(tpe: Type): Tree =
          mkCompoundValue(
            emptyProduct, product,
            fieldsOf(tpe).map { case (name, tpe) => (name, instanceMap(tpe)) }
          )

        if(toProduct)
          mkInstance(fromTpe)
        else
          mkCompoundValue(
            emptyCoproduct, coproduct,
            fromCtors.map { tpe => (tpe.typeSymbol.name, mkInstance(tpe)) }
          )
      }

      val reprTpe =
        if(toProduct)
          reprOf(fromTpe)
        else
          mkCoproductTpe(fromCtors.map(reprOf))

      val reprName = newTermName(c.fresh("inst"))
      val reprInstanceDecl =
        ValDef(
          Modifiers(LAZY),
          reprName,
          TypeTree(appliedType(tc, List(reprTpe))),
          reprInstance
        )

      val toName, fromName = newTermName(c.fresh())

      val tpeInstanceDecl =
        ValDef(
          Modifiers(LAZY),
          tpeInstanceName,
          TypeTree(appliedType(tc, List(fromTpe))),
          Apply(
            Select(Ident(deriverName), newTermName("project")),
            List(Ident(reprName), Ident(toName), Ident(fromName))
          )
        )

      val instanceDecls = deriverInstanceDecl :: elemInstanceDecls ::: List(reprInstanceDecl, tpeInstanceDecl)

      val (toCases, fromCases) =
        if(toProduct) mkProductCases(mkToProductReprCase, mkFromProductReprCase)
        else mkCases(mkToReprCase, mkFromReprCase)

      mkObjectSelection(
        mkTrans(toName, fromTpe, reprTpe, toCases) :: mkTrans(fromName, reprTpe, fromTpe, fromCases) :: instanceDecls,
        tpeInstanceName
      )
    }
  }
}<|MERGE_RESOLUTION|>--- conflicted
+++ resolved
@@ -482,38 +482,7 @@
         case _ =>
       }
 
-<<<<<<< HEAD
       val deriverName = newTermName(c.fresh("inst"))
-=======
-      def deriveInstance(tc: Type): Tree = {
-        val toName, fromName, resName = newTermName(c.fresh())
-
-        mkDummyObject(
-          mkToRepr(toName) :: mkFromRepr(fromName) :: mkInstances(resName, tc, Ident(toName), Ident(fromName)),
-          resName
-        )
-      }
-
-      def outerTypeConstructor: Type =
-        (if(labelled) typeOf[LabelledGeneric[_]] else typeOf[Generic[_]]).typeConstructor
-
-      def materializeGeneric = {
-        val toName = newTermName("to")
-        val fromName = newTermName("from")
-
-        mkDummyClass(
-          List(
-            TypeDef(Modifiers(), newTypeName("Repr"), List(), TypeTree(reprTpe)),
-            mkToRepr(toName),
-            mkFromRepr(fromName)
-          ),
-          appliedType(
-            outerTypeConstructor,
-            List(tpe)
-          )
-        )
-      }
->>>>>>> 37a8a5be
 
       def mkImplicitlyAndAssign(name: TermName, typ: Type): ValDef = {
         def mkImplicitly(typ: Type): Tree =
