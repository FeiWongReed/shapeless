/*
 * Copyright (c) 2012-15 Lars Hupel, Miles Sabin
 *
 * Licensed under the Apache License, Version 2.0 (the "License");
 * you may not use this file except in compliance with the License.
 * You may obtain a copy of the License at
 *
 *     http://www.apache.org/licenses/LICENSE-2.0
 *
 * Unless required by applicable law or agreed to in writing, software
 * distributed under the License is distributed on an "AS IS" BASIS,
 * WITHOUT WARRANTIES OR CONDITIONS OF ANY KIND, either express or implied.
 * See the License for the specific language governing permissions and
 * limitations under the License.
 */

package shapeless

import scala.language.experimental.macros

import scala.annotation.{ StaticAnnotation, tailrec }
import scala.reflect.macros.Context

import ops.{ hlist, coproduct }

trait Generic[T] extends Serializable {
  type Repr
  def to(t : T) : Repr
  def from(r : Repr) : T
}

object Generic {
  type Aux[T, Repr0] = Generic[T] { type Repr = Repr0 }

  def apply[T](implicit gen: Generic[T]): Aux[T, gen.Repr] = gen

  implicit def materialize[T, R]: Aux[T, R] = macro GenericMacros.materialize[T, R]
}

trait LabelledGeneric[T] extends Generic[T]

object LabelledGeneric {
  type Aux[T, Repr0] = LabelledGeneric[T]{ type Repr = Repr0 }

  def apply[T](implicit lgen: LabelledGeneric[T]): Aux[T, lgen.Repr] = lgen

  implicit def materializeProduct[T, K <: HList, V <: HList, R <: HList]
    (implicit
      lab: DefaultSymbolicLabelling.Aux[T, K],
      gen: Generic.Aux[T, V],
      zip: hlist.ZipWithKeys.Aux[K, V, R],
      ev: R <:< V
    ): Aux[T, R] =
    new LabelledGeneric[T] {
      type Repr = R
      def to(t: T): Repr = zip(gen.to(t))
      def from(r: Repr): T = gen.from(r)
    }

  implicit def materializeCoproduct[T, K <: HList, V <: Coproduct, R <: Coproduct]
    (implicit
      lab: DefaultSymbolicLabelling.Aux[T, K],
      gen: Generic.Aux[T, V],
      zip: coproduct.ZipWithKeys.Aux[K, V, R],
      ev: R <:< V
    ): Aux[T, R] =
    new LabelledGeneric[T] {
      type Repr = R
      def to(t: T): Repr = zip(gen.to(t))
      def from(r: Repr): T = gen.from(r)
    }
}

class nonGeneric extends StaticAnnotation

trait IsTuple[T] extends Serializable

object IsTuple {
  implicit def apply[T]: IsTuple[T] = macro GenericMacros.mkIsTuple[T]
}

trait HasProductGeneric[T] extends Serializable

object HasProductGeneric {
  implicit def apply[T]: HasProductGeneric[T] = macro GenericMacros.mkHasProductGeneric[T]
}

trait HasCoproductGeneric[T] extends Serializable

object HasCoproductGeneric {
  implicit def apply[T]: HasCoproductGeneric[T] = macro GenericMacros.mkHasCoproductGeneric[T]
}

trait ReprTypes {
  val c: Context
  import c.universe._

  def hlistTpe = typeOf[HList]
  def hnilTpe = typeOf[HNil]
  def hconsTpe = typeOf[::[_, _]].typeConstructor
  def coproductTpe = typeOf[Coproduct]
  def cnilTpe = typeOf[CNil]
  def cconsTpe = typeOf[:+:[_, _]].typeConstructor

  def atatTpe = typeOf[tag.@@[_,_]].typeConstructor
  def fieldTypeTpe = typeOf[shapeless.labelled.FieldType[_, _]].typeConstructor
}

trait CaseClassMacros extends ReprTypes {
  import c.universe._
  import Flag._

  def abort(msg: String) =
    c.abort(c.enclosingPosition, msg)

  def isReprType(tpe: Type): Boolean =
    tpe <:< hlistTpe || tpe <:< coproductTpe

  def isReprType1(tpe: Type): Boolean = {
    val normalized = appliedType(tpe, List(WildcardType)).normalize
    normalized <:< hlistTpe || normalized <:< coproductTpe
  }

  def isProduct(tpe: Type): Boolean =
    tpe =:= typeOf[Unit] || (tpe.typeSymbol.isClass && isCaseClassLike(classSym(tpe)))

  def isCoproduct(tpe: Type): Boolean = {
    val sym = tpe.typeSymbol
    if(!sym.isClass) false
    else {
      val sym = classSym(tpe)
      (sym.isTrait || sym.isAbstractClass) && sym.isSealed
    }
  }

  def ownerChain(sym: Symbol): List[Symbol] = {
    @tailrec
    def loop(sym: Symbol, acc: List[Symbol]): List[Symbol] =
      if(sym.owner == NoSymbol) acc
      else loop(sym.owner, sym :: acc)

    loop(sym, Nil)
  }

  def mkDependentRef(prefix: Type, path: List[Name]): (Type, Symbol) = {
    val (_, pre, sym) =
      path.foldLeft((prefix, NoType, NoSymbol)) {
        case ((pre, _, sym), nme) =>
          val sym0 = pre.member(nme)
          val pre0 = sym0.typeSignature
          (pre0, pre, sym0)
      }
    (pre, sym)
  }

  def fieldsOf(tpe: Type): List[(TermName, Type)] =
    tpe.declarations.toList collect {
      case sym: TermSymbol if isCaseAccessorLike(sym) =>
        val NullaryMethodType(restpe) = sym.typeSignatureIn(tpe)
        (sym.name.toTermName, restpe)
    }

  def productCtorsOf(tpe: Type): List[Symbol] =
    tpe.declarations.toList.filter { x => x.isMethod && x.asMethod.isConstructor }

  def ctorsOf(tpe: Type): List[Type] = distinctCtorsOfAux(tpe, false)
  def ctorsOf1(tpe: Type): List[Type] = distinctCtorsOfAux(tpe, true)

  def distinctCtorsOfAux(tpe: Type, hk: Boolean): List[Type] = {
    def distinct[A](list: List[A])(eq: (A, A) => Boolean): List[A] = list.foldLeft(List.empty[A]) { (acc, x) =>
        if (!acc.exists(eq(x, _))) x :: acc
        else acc
    }.reverse
    distinct(ctorsOfAux(tpe, hk))(_ =:= _)
  }

  def ctorsOfAux(tpe: Type, hk: Boolean): List[Type] = {
    def collectCtors(classSym: ClassSymbol): List[ClassSymbol] = {
      classSym.knownDirectSubclasses.toList flatMap { child0 =>
        val child = child0.asClass
        child.typeSignature // Workaround for <https://issues.scala-lang.org/browse/SI-7755>
        if (isCaseClassLike(child))
          List(child)
        else if (child.isSealed)
          collectCtors(child)
        else
          abort(s"$child is not case class like or a sealed trait")
      }
    }

    if(isProduct(tpe))
      List(tpe)
    else if(isCoproduct(tpe)) {
      def typeArgs(tpe: Type) = tpe match {
        case TypeRef(_, _, args) => args
        case _ => Nil
      }

      val basePre = prefix(tpe)
      val baseSym = classSym(tpe)
      val baseArgs: List[Type] =
        if(hk) {
          val tc = tpe.typeConstructor
          val TypeRef(_, sym, _) = tc
          val paramSym = sym.asType.typeParams.head
          val paramTpe = paramSym.asType.toType
          val appTpe = appliedType(tc, List(paramTpe))
          typeArgs(appTpe.normalize)
        }
        else typeArgs(tpe.normalize)

      val ctors = collectCtors(baseSym).sortBy(_.fullName)
      if (ctors.isEmpty)
        abort(s"Sealed trait $tpe has no case class subtypes")

      ctors map { sym =>
        def substituteArgs: List[Type] = {
          val subst = typeArgs(ThisType(sym).baseType(baseSym))
          sym.typeParams.map { param =>
            val paramTpe = param.asType.toType
            baseArgs(subst.indexWhere(_ =:= paramTpe))
          }
        }

        val suffix = ownerChain(sym).dropWhile(_ != basePre.typeSymbol)
        if(suffix.isEmpty) {
          if(sym.isModuleClass) {
            val moduleSym = sym.asClass.module
            val modulePre = prefix(moduleSym.typeSignature)
            singleType(modulePre, moduleSym)
          } else appliedType(sym.toTypeIn(c.prefix.tree.tpe), substituteArgs)
        } else {
          if(sym.isModuleClass) {
            val path = suffix.tail.map(_.name.toTermName)
            val (modulePre, moduleSym) = mkDependentRef(basePre, path)
            singleType(modulePre, moduleSym)
          } else {
            val path = suffix.tail.init.map(_.name.toTermName) :+ suffix.last.name.toTypeName
            val (subTpePre, subTpeSym) = mkDependentRef(basePre, path)
            typeRef(subTpePre, subTpeSym, substituteArgs)
          }
        }
      }
    }
    else
      abort(s"$tpe is not a case class, case class-like, a sealed trait or Unit")
  }

  def nameAsString(name: Name): String = name.decodedName.toString.trim

  def nameAsValue(name: Name): Constant = Constant(nameAsString(name))

  def nameOf(tpe: Type) = tpe.typeSymbol.name

  def mkCompoundTpe(nil: Type, cons: Type, items: List[Type]): Type =
    items.foldRight(nil) {
      case (tpe, acc) => appliedType(cons, List(devarargify(tpe), acc))
    }

  def mkLabelTpe(name: Name): Type =
    appliedType(atatTpe, List(typeOf[scala.Symbol], ConstantType(nameAsValue(name))))

  def mkFieldTpe(name: Name, valueTpe: Type): Type = {
    appliedType(fieldTypeTpe, List(mkLabelTpe(name), valueTpe))
  }

  def mkHListTpe(items: List[Type]): Type =
    mkCompoundTpe(hnilTpe, hconsTpe, items)

  def mkCoproductTpe(items: List[Type]): Type =
    mkCompoundTpe(cnilTpe, cconsTpe, items)

  def appliedTypTree1(tpe: Type, param: Type, arg: TypeName): Tree = {
    tpe match {
      case t if t =:= param =>
        Ident(arg)
      case PolyType(params, body) if params.head.asType.toType =:= param =>
        appliedTypTree1(body, param, arg)
      case t @ TypeRef(pre, sym, List()) if t.takesTypeArgs =>
        val argTrees = sym.asType.typeParams.map(sym => appliedTypTree1(sym.asType.toType, param, arg))
        AppliedTypeTree(mkAttributedRef(pre, sym), argTrees)
      case TypeRef(pre, sym, List()) =>
        mkAttributedRef(pre, sym)
      case TypeRef(pre, sym, args) =>
        val argTrees = args.map(appliedTypTree1(_, param, arg))
        AppliedTypeTree(mkAttributedRef(pre, sym), argTrees)
      case t if t.takesTypeArgs =>
        val argTrees = t.typeSymbol.asType.typeParams.map(sym => appliedTypTree1(sym.asType.toType, param, arg))
        AppliedTypeTree(mkAttributedRef(tpe.typeConstructor), argTrees)
      case t =>
        tq"$tpe"
    }
  }

  def mkCompoundTypTree1(nil: Type, cons: Type, items: List[Type], param: Type, arg: TypeName): Tree =
    items.foldRight(mkAttributedRef(nil): Tree) { case (tpe, acc) =>
      AppliedTypeTree(mkAttributedRef(cons), List(appliedTypTree1(tpe, param, arg), acc))
    }

  def mkHListTypTree1(items: List[Type], param: Type, arg: TypeName): Tree =
    mkCompoundTypTree1(hnilTpe, hconsTpe, items, param, arg)

  def mkCoproductTypTree1(items: List[Type], param: Type, arg: TypeName): Tree =
    mkCompoundTypTree1(cnilTpe, cconsTpe, items, param, arg)

  def unfoldCompoundTpe(compoundTpe: Type, nil: Type, cons: Type): List[Type] = {
    @tailrec
    def loop(tpe: Type, acc: List[Type]): List[Type] =
      tpe.normalize match {
        case TypeRef(_, consSym, List(hd, tl))
          if consSym.asType.toType.typeConstructor =:= cons => loop(tl, hd :: acc)
        case `nil` => acc
        case other => abort(s"Bad compound type $compoundTpe")
      }
    loop(compoundTpe, Nil).reverse
  }

  def hlistElements(tpe: Type): List[Type] =
    unfoldCompoundTpe(tpe, hnilTpe, hconsTpe)

  def coproductElements(tpe: Type): List[Type] =
    unfoldCompoundTpe(tpe, cnilTpe, cconsTpe)

  def reprTpe(tpe: Type): Type = {
    if(isProduct(tpe)) mkHListTpe(fieldsOf(tpe).map(_._2))
    else mkCoproductTpe(ctorsOf(tpe))
  }

  def param1(tpe: Type): Type =
    tpe match {
      case t @ TypeRef(_, sym, args) if(t.takesTypeArgs) => sym.asType.typeParams.head.asType.toType
      case TypeRef(_, _, List(arg)) => arg
      case _ => NoType
    }

  def reprTypTree1(tpe: Type, arg: TypeName): Tree = {
    val param = param1(tpe)
    if(isProduct(tpe)) mkHListTypTree1(fieldsOf(tpe).map(_._2), param, arg)
    else mkCoproductTypTree1(ctorsOf1(tpe), param, arg)
  }

  def isCaseClassLike(sym: ClassSymbol): Boolean = {
    def checkCtor: Boolean = {
      def unique[T](s: Seq[T]): Option[T] =
        s.headOption.find(_ => s.tail.isEmpty)

      val tpe = sym.typeSignature
      (for {
        ctor <- unique(productCtorsOf(tpe))
        params <- unique(ctor.asMethod.paramss)
      } yield params.size == fieldsOf(tpe).size).getOrElse(false)
    }

    sym.isCaseClass ||
    (!sym.isAbstractClass && !sym.isTrait &&
     sym.knownDirectSubclasses.isEmpty && checkCtor)
  }

  def isCaseObjectLike(sym: ClassSymbol): Boolean = sym.isModuleClass && isCaseClassLike(sym)

  def isCaseAccessorLike(sym: TermSymbol): Boolean =
    !isNonGeneric(sym) && sym.isPublic && (if(sym.owner.asClass.isCaseClass) sym.isCaseAccessor else sym.isAccessor)

  def isSealedHierarchyClassSymbol(symbol: ClassSymbol): Boolean = {
    def helper(classSym: ClassSymbol): Boolean = {
      classSym.knownDirectSubclasses.toList forall { child0 =>
        val child = child0.asClass
        child.typeSignature // Workaround for <https://issues.scala-lang.org/browse/SI-7755>

        isCaseClassLike(child) || (child.isSealed && helper(child))
      }
    }

    symbol.isSealed && helper(symbol)
  }

  def classSym(tpe: Type): ClassSymbol = {
    val sym = tpe.typeSymbol
    if (!sym.isClass)
      abort(s"$sym is not a class or trait")

    val classSym = sym.asClass
    classSym.typeSignature // Workaround for <https://issues.scala-lang.org/browse/SI-7755>

    classSym
  }

  def mkAttributedRef(pre: Type, sym: Symbol): Tree = {
    val global = c.universe.asInstanceOf[scala.tools.nsc.Global]
    val gPre = pre.asInstanceOf[global.Type]
    val gSym = sym.asInstanceOf[global.Symbol]
    global.gen.mkAttributedRef(gPre, gSym).asInstanceOf[Tree]
  }

  // See https://github.com/milessabin/shapeless/issues/212
  def companionRef(tpe: Type): Tree = {
    val global = c.universe.asInstanceOf[scala.tools.nsc.Global]
    val gTpe = tpe.asInstanceOf[global.Type]
    val pre = gTpe.prefix
    val sym = gTpe.typeSymbol
    val cSym = sym.companionSymbol
    if(cSym != NoSymbol)
      global.gen.mkAttributedRef(pre, cSym).asInstanceOf[Tree]
    else
      Ident(tpe.typeSymbol.name.toTermName) // Attempt to refer to local companion
  }

  def prefix(tpe: Type): Type = {
    val global = c.universe.asInstanceOf[scala.tools.nsc.Global]
    val gTpe = tpe.asInstanceOf[global.Type]
    gTpe.prefix.asInstanceOf[Type]
  }

  def mkAttributedRef(tpe: Type): Tree = {
    val global = c.universe.asInstanceOf[scala.tools.nsc.Global]
    val gTpe = tpe.asInstanceOf[global.Type]
    val pre = gTpe.prefix
    val sym = gTpe.typeSymbol
    global.gen.mkAttributedRef(pre, sym).asInstanceOf[Tree]
  }

  def isNonGeneric(sym: Symbol): Boolean = {
    def check(sym: Symbol): Boolean = {
      // See https://issues.scala-lang.org/browse/SI-7424
      sym.typeSignature                   // force loading method's signature
      sym.annotations.foreach(_.tpe) // force loading all the annotations

      sym.annotations.exists(_.tpe =:= typeOf[nonGeneric])
    }

    // See https://issues.scala-lang.org/browse/SI-7561
    check(sym) ||
    (sym.isTerm && sym.asTerm.isAccessor && check(sym.asTerm.accessed)) ||
    sym.allOverriddenSymbols.exists(isNonGeneric)
  }

  def isTuple(tpe: Type): Boolean =
    tpe <:< typeOf[Unit] || definitions.TupleClass.seq.contains(tpe.typeSymbol)

  def isVararg(tpe: Type): Boolean =
    tpe.typeSymbol == c.universe.definitions.RepeatedParamClass

  def devarargify(tpe: Type): Type =
    tpe match {
      case TypeRef(pre, _, args) if isVararg(tpe) =>
        appliedType(typeOf[scala.collection.Seq[_]].typeConstructor, args)
      case _ => tpe
    }
}

class GenericMacros[C <: Context](val c: C) extends CaseClassMacros {
  import c.universe._
  import Flag._

  def materialize[T: WeakTypeTag, R: WeakTypeTag]: Tree = {
    val tpe = weakTypeOf[T]
    if(isReprType(tpe))
      abort("No Generic instance available for HList or Coproduct")

<<<<<<< HEAD
    def mkCoproductCases(tpe: Type, index: Int): (CaseDef, CaseDef) = {
      val name = newTermName(c.fresh("pat"))

      def mkCoproductValue(tree: Tree): Tree =
        (0 until index).foldLeft(q"_root_.shapeless.Inl($tree)": Tree) {
          case (acc, _) => q"_root_.shapeless.Inr($acc)"
        }

      if(isCaseObjectLike(tpe.typeSymbol.asClass)) {
        val singleton =
          tpe match {
            case SingleType(pre, sym) =>
              mkAttributedRef(pre, sym)
            case TypeRef(pre, sym, List()) if sym.isModule =>
              mkAttributedRef(pre, sym.asModule)
            case TypeRef(pre, sym, List()) if sym.isModuleClass =>
              mkAttributedRef(pre, sym.asClass.module)
            case other =>
              abort(s"Bad case object-like type $tpe")
          }

        val body = mkCoproductValue(q"$name.asInstanceOf[$tpe]")
        val pat = mkCoproductValue(pq"$name")
        (
          cq"$name if $name eq $singleton => $body",
          cq"$pat => $singleton: $tpe"
        )
      } else {
        val body = mkCoproductValue(q"$name: $tpe")
        val pat = mkCoproductValue(pq"$name")
        (
          cq"$name: $tpe => $body",
          cq"$pat => $name"
        )
      }
    }
=======
    if(isProduct(tpe))
      mkProductGeneric(tpe)
    else
      mkCoproductGeneric(tpe)
  }
>>>>>>> 3b00c2b1

  def mkProductGeneric(tpe: Type): Tree = {
    def mkProductCases: (CaseDef, CaseDef) = {
      if(tpe =:= typeOf[Unit])
        (
          cq"() => _root_.shapeless.HNil",
          cq"_root_.shapeless.HNil => ()"
        )
      else if(isCaseObjectLike(tpe.typeSymbol.asClass)) {
        val singleton =
          tpe match {
            case SingleType(pre, sym) =>
              mkAttributedRef(pre, sym)
            case TypeRef(pre, sym, List()) if sym.isModule =>
              mkAttributedRef(pre, sym.asModule)
            case TypeRef(pre, sym, List()) if sym.isModuleClass =>
              mkAttributedRef(pre, sym.asClass.module)
            case other =>
              abort(s"Bad case object-like type $tpe")
          }

        (
          cq"_: $tpe => _root_.shapeless.HNil",
          cq"_root_.shapeless.HNil => $singleton: $tpe"
        )
      } else {
        val sym = tpe.typeSymbol
        val isCaseClass = sym.asClass.isCaseClass
        def hasNonGenericCompanionMember(name: String): Boolean = {
          val mSym = sym.companionSymbol.typeSignature.member(newTermName(name))
          mSym != NoSymbol && !isNonGeneric(mSym)
        }

        val binders = fieldsOf(tpe).map { case (name, tpe) => (newTermName(c.fresh("pat")), name, tpe, isVararg(tpe)) }

        val to =
          if(isCaseClass || hasNonGenericCompanionMember("unapply")) {
            val wcard = Star(Ident(nme.WILDCARD))  // like pq"_*" except that it does work
            val lhs = pq"${companionRef(tpe)}(..${binders.map(x => if (x._4) pq"${x._1} @ $wcard" else pq"${x._1}")})"
            val rhs =
              binders.foldRight(q"_root_.shapeless.HNil": Tree) {
                case ((bound, name, tpe, _), acc) => q"_root_.shapeless.::($bound, $acc)"
              }
            cq"$lhs => $rhs"
          } else {
            val lhs = newTermName(c.fresh("pat"))
            val rhs =
              fieldsOf(tpe).foldRight(q"_root_.shapeless.HNil": Tree) {
                case ((name, tpe), acc) => q"_root_.shapeless.::($lhs.$name, $acc)"
              }
            cq"$lhs => $rhs"
          }

        val from = {
          val lhs =
            binders.foldRight(q"_root_.shapeless.HNil": Tree) {
              case ((bound, _, _, _), acc) => pq"_root_.shapeless.::($bound, $acc)"
            }

          val rhs = {
            val ctorArgs = binders.map { case (bound, name, tpe, vararg) => if (vararg) q"$bound: _*" else Ident(bound) }
            if(isCaseClass || hasNonGenericCompanionMember("apply"))
              q"${companionRef(tpe)}(..$ctorArgs)"
            else
              q"new $tpe(..$ctorArgs)"
          }

          cq"$lhs => $rhs"
        }

        (to, from)
      }
    }

    val (toCases, fromCases) = {
      val (to, from) = mkProductCases
      (List(to), List(from))
    }

    val clsName = newTypeName(c.fresh())
    q"""
      final class $clsName extends _root_.shapeless.Generic[$tpe] {
        type Repr = ${reprTpe(tpe)}
        def to(p: $tpe): Repr = p match { case ..$toCases }
        def from(p: Repr): $tpe = p match { case ..$fromCases }
      }
      new $clsName()
    """
  }

  def mkCoproductGeneric(tpe: Type): Tree = {
    def mkCoproductCases(tpe0: Type, index: Int): CaseDef = {
      val name = TermName(c.freshName("pat"))
      cq"$name: $tpe0 => $index"
    }

    val to = {
      val toCases = ctorsOf(tpe) zip (Stream from 0) map (mkCoproductCases _).tupled
      q"""_root_.shapeless.Coproduct.unsafeMkCoproduct(p match { case ..$toCases }, p).asInstanceOf[Repr]"""
    }

    val clsName = TypeName(c.freshName())
    q"""
      final class $clsName extends _root_.shapeless.Generic[$tpe] {
        type Repr = ${reprTpe(tpe)}
        def to(p: $tpe): Repr = $to
        def from(p: Repr): $tpe = _root_.shapeless.Coproduct.unsafeGet(p).asInstanceOf[$tpe]
      }
      new $clsName()
    """
  }

  def mkIsTuple[T: WeakTypeTag]: Tree = {
    val tTpe = weakTypeOf[T]
    if(!isTuple(tTpe))
      abort(s"Unable to materialize IsTuple for non-tuple type $tTpe")

    q"""new _root_.shapeless.IsTuple[$tTpe] {}"""
  }

  def mkHasProductGeneric[T: WeakTypeTag]: Tree = {
    val tTpe = weakTypeOf[T]
    if(isReprType(tTpe) || !isProduct(tTpe))
      abort(s"Unable to materialize HasProductGeneric for $tTpe")

    q"""new _root_.shapeless.HasProductGeneric[$tTpe] {}"""
  }

  def mkHasCoproductGeneric[T: WeakTypeTag]: Tree = {
    val tTpe = weakTypeOf[T]
    if(isReprType(tTpe) || !isCoproduct(tTpe))
      abort(s"Unable to materialize HasCoproductGeneric for $tTpe")

    q"""new _root_.shapeless.HasCoproductGeneric[$tTpe] {}"""
  }
}

object GenericMacros {
  def inst(c: Context) = new GenericMacros[c.type](c)

  def materialize[T: c.WeakTypeTag, R: c.WeakTypeTag](c: Context): c.Expr[Generic.Aux[T, R]] =
    c.Expr[Generic.Aux[T, R]](inst(c).materialize[T, R])

  def mkIsTuple[T: c.WeakTypeTag](c: Context): c.Expr[IsTuple[T]] =
    c.Expr[IsTuple[T]](inst(c).mkIsTuple[T])

  def mkHasProductGeneric[T: c.WeakTypeTag](c: Context): c.Expr[HasProductGeneric[T]] = 
    c.Expr[HasProductGeneric[T]](inst(c).mkHasProductGeneric[T])

  def mkHasCoproductGeneric[T: c.WeakTypeTag](c: Context): c.Expr[HasCoproductGeneric[T]] =
    c.Expr[HasCoproductGeneric[T]](inst(c).mkHasCoproductGeneric[T])
}<|MERGE_RESOLUTION|>--- conflicted
+++ resolved
@@ -457,50 +457,11 @@
     if(isReprType(tpe))
       abort("No Generic instance available for HList or Coproduct")
 
-<<<<<<< HEAD
-    def mkCoproductCases(tpe: Type, index: Int): (CaseDef, CaseDef) = {
-      val name = newTermName(c.fresh("pat"))
-
-      def mkCoproductValue(tree: Tree): Tree =
-        (0 until index).foldLeft(q"_root_.shapeless.Inl($tree)": Tree) {
-          case (acc, _) => q"_root_.shapeless.Inr($acc)"
-        }
-
-      if(isCaseObjectLike(tpe.typeSymbol.asClass)) {
-        val singleton =
-          tpe match {
-            case SingleType(pre, sym) =>
-              mkAttributedRef(pre, sym)
-            case TypeRef(pre, sym, List()) if sym.isModule =>
-              mkAttributedRef(pre, sym.asModule)
-            case TypeRef(pre, sym, List()) if sym.isModuleClass =>
-              mkAttributedRef(pre, sym.asClass.module)
-            case other =>
-              abort(s"Bad case object-like type $tpe")
-          }
-
-        val body = mkCoproductValue(q"$name.asInstanceOf[$tpe]")
-        val pat = mkCoproductValue(pq"$name")
-        (
-          cq"$name if $name eq $singleton => $body",
-          cq"$pat => $singleton: $tpe"
-        )
-      } else {
-        val body = mkCoproductValue(q"$name: $tpe")
-        val pat = mkCoproductValue(pq"$name")
-        (
-          cq"$name: $tpe => $body",
-          cq"$pat => $name"
-        )
-      }
-    }
-=======
     if(isProduct(tpe))
       mkProductGeneric(tpe)
     else
       mkCoproductGeneric(tpe)
   }
->>>>>>> 3b00c2b1
 
   def mkProductGeneric(tpe: Type): Tree = {
     def mkProductCases: (CaseDef, CaseDef) = {
@@ -593,8 +554,24 @@
 
   def mkCoproductGeneric(tpe: Type): Tree = {
     def mkCoproductCases(tpe0: Type, index: Int): CaseDef = {
-      val name = TermName(c.freshName("pat"))
-      cq"$name: $tpe0 => $index"
+      val name = newTermName(c.fresh("pat"))
+
+      if(isCaseObjectLike(tpe0.typeSymbol.asClass)) {
+        val singleton =
+          tpe0 match {
+            case SingleType(pre, sym) =>
+              mkAttributedRef(pre, sym)
+            case TypeRef(pre, sym, List()) if sym.isModule =>
+              mkAttributedRef(pre, sym.asModule)
+            case TypeRef(pre, sym, List()) if sym.isModuleClass =>
+              mkAttributedRef(pre, sym.asClass.module)
+            case other =>
+              abort(s"Bad case object-like type $tpe")
+          }
+
+        cq"$name if $name eq $singleton => $index"
+      } else
+        cq"$name: $tpe0 => $index"
     }
 
     val to = {
@@ -602,7 +579,7 @@
       q"""_root_.shapeless.Coproduct.unsafeMkCoproduct(p match { case ..$toCases }, p).asInstanceOf[Repr]"""
     }
 
-    val clsName = TypeName(c.freshName())
+    val clsName = newTypeName(c.fresh())
     q"""
       final class $clsName extends _root_.shapeless.Generic[$tpe] {
         type Repr = ${reprTpe(tpe)}
