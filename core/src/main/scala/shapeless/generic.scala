--- conflicted
+++ resolved
@@ -160,7 +160,8 @@
         (sym.name.toTermName, restpe)
     }
 
-  def productCtorsOf(tpe: Type): List[Symbol] = tpe.decls.toList.filter(_.isConstructor)
+  def productCtorsOf(tpe: Type): List[Symbol] =
+    tpe.declarations.toList.filter { x => x.isMethod && x.asMethod.isConstructor }
 
   def ctorsOf(tpe: Type): List[Type] = ctorsOfAux(tpe, false)
   def ctorsOf1(tpe: Type): List[Type] = ctorsOfAux(tpe, true)
@@ -323,13 +324,9 @@
 
   def isCaseClassLike(sym: ClassSymbol): Boolean =
     sym.isCaseClass ||
-<<<<<<< HEAD
-    (!sym.isAbstractClass && !sym.isTrait && sym.knownDirectSubclasses.isEmpty && fieldsOf(sym.typeSignature).nonEmpty)
-=======
-    (!sym.isAbstract && !sym.isTrait &&
+    (!sym.isAbstractClass && !sym.isTrait &&
      sym.knownDirectSubclasses.isEmpty &&
      productCtorsOf(sym.typeSignature).size == 1)
->>>>>>> 9a680876
 
   def isCaseObjectLike(sym: ClassSymbol): Boolean = sym.isModuleClass && isCaseClassLike(sym)
 
