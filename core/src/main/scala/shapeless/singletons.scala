/*
 * Copyright (c) 2013-15 Miles Sabin
 *
 * Licensed under the Apache License, Version 2.0 (the "License");
 * you may not use this file except in compliance with the License.
 * You may obtain a copy of the License at
 *
 *     http://www.apache.org/licenses/LICENSE-2.0
 *
 * Unless required by applicable law or agreed to in writing, software
 * distributed under the License is distributed on an "AS IS" BASIS,
 * WITHOUT WARRANTIES OR CONDITIONS OF ANY KIND, either express or implied.
 * See the License for the specific language governing permissions and
 * limitations under the License.
 */

package shapeless

import scala.language.dynamics
import scala.language.existentials
import scala.language.experimental.macros

import scala.reflect.macros.Context

import tag.@@
import scala.util.Try

trait Witness {
  type T
  val value: T {}
}

object Witness extends Dynamic {
  type Aux[T0] = Witness { type T = T0 }
  type Lt[Lub] = Witness { type T <: Lub }

  implicit def apply[T]: Witness.Aux[T] = macro SingletonTypeMacros.materializeImpl[T]

  implicit def apply[T](t: T): Witness.Lt[T] = macro SingletonTypeMacros.convertImpl[T]

  implicit val witness0: Witness.Aux[_0] =
    new Witness {
      type T = _0
      val value = Nat._0
    }

  implicit def witnessN[P <: Nat]: Witness.Aux[Succ[P]] =
    new Witness {
      type T = Succ[P]
      val value = new Succ[P]()
    }

  def selectDynamic(tpeSelector: String): Any = macro SingletonTypeMacros.witnessTypeImpl
}

trait WitnessWith[TC[_]] extends Witness {
  val instance: TC[T]
  type Out
}

trait LowPriorityWitnessWith {
  implicit def apply2[H, TC2[_ <: H, _], S <: H, T](t: T): WitnessWith.Lt[({ type λ[X] = TC2[S, X] })#λ, T] =
    macro SingletonTypeMacros.convertInstanceImpl2[H, TC2, S, T]
}

object WitnessWith extends LowPriorityWitnessWith {
  type Aux[TC[_], T0] = WitnessWith[TC] { type T = T0  }
  type Lt[TC[_], Lub] = WitnessWith[TC] { type T <: Lub }

  implicit def apply1[TC[_], T](t: T): WitnessWith.Lt[TC, T] = macro SingletonTypeMacros.convertInstanceImpl1[TC, T]
}

<<<<<<< HEAD
trait SingletonTypeUtils[C <: Context] {
  val c: C
=======
trait SingletonTypeUtils extends ReprTypes {
>>>>>>> 11bbe2d9
  import c.universe.{ Try => _, _ }

  def singletonOpsTpe = typeOf[syntax.SingletonOps]
  val SymTpe = typeOf[scala.Symbol]

  object LiteralSymbol {
    def unapply(t: Tree): Option[String] = t match {
      case q""" scala.Symbol.apply(${Literal(Constant(s: String))}) """ => Some(s)
      case _ => None
    }
  }

  object SingletonSymbolType {
    val atatTpe = typeOf[@@[_,_]].typeConstructor
    val TaggedSym = typeOf[tag.Tagged[_]].typeConstructor.typeSymbol

<<<<<<< HEAD
    def apply(c: Constant): Type = appliedType(atatTpe, List(SymTpe, ConstantType(c)))
=======
    def apply(s: String): Type = appliedType(atatTpe, List(SymTpe, constantType(Constant(s))))
>>>>>>> 11bbe2d9

    def unapply(t: Type): Option[String] =
      t match {
        case RefinedType(List(SymTpe, TypeRef(_, TaggedSym, List(ConstantType(Constant(s: String))))), _) => Some(s)
        case _ => None
      }
  }

  def mkSingletonSymbol(s: String): Tree = {
    val sTpe = SingletonSymbolType(s)
    q"""_root_.scala.Symbol($s).asInstanceOf[$sTpe]"""
  }

  object SingletonType {
    def unapply(t: Tree): Option[Type] = (t, t.tpe) match {
<<<<<<< HEAD
      case (Literal(k: Constant), _) => Some(ConstantType(k))
      case (LiteralSymbol(k: Constant), _) => Some(SingletonSymbolType(k))
=======
      case (Literal(k: Constant), _) => Some(constantType(k))
      case (LiteralSymbol(s), _) => Some(SingletonSymbolType(s))
>>>>>>> 11bbe2d9
      case (_, keyType: SingleType) => Some(keyType)
      case (q""" $sops.narrow """, _) if sops.tpe <:< singletonOpsTpe =>
        Some(sops.tpe.member(newTypeName("T")).typeSignature)
      case _ => None
    }
  }

  def parseLiteralType(typeStr: String): Option[c.Type] =
    for {
      parsed <- Try(c.parse(typeStr)).toOption
      checked = c.typeCheck(parsed, silent = true)
      if checked != EmptyTree
      tpe <- SingletonType.unapply(checked)
    } yield tpe

  def parseStandardType(typeStr: String): Option[c.Type] =
    for {
      parsed <- Try(c.parse(s"null.asInstanceOf[$typeStr]")).toOption
      checked = c.typeCheck(parsed, silent = true)
      if checked != EmptyTree
    } yield checked.tpe

  def parseType(typeStr: String): Option[c.Type] =
    parseStandardType(typeStr) orElse parseLiteralType(typeStr)

  def typeCarrier(tpe: c.Type) = {
    val carrier = c.typeCheck(q"null.asInstanceOf[{ type T = $tpe }]", silent = true).tpe

    // We can't yield a useful value here, so return Unit instead which is at least guaranteed
    // to result in a runtime exception if the value is used in term position.
    Literal(Constant(())).setType(carrier)
  }
}

class SingletonTypeMacros[C <: Context](val c: C) extends SingletonTypeUtils[C] {
  import syntax.SingletonOps
  import c.universe._

  type SingletonOpsLt[Lub] = SingletonOps { type T <: Lub }

  import c.universe._

  def mkWitness(sTpe: Type, s: Tree): Tree = {
    val name = newTypeName(c.fresh())

    q"""
      {
        final class $name extends _root_.shapeless.Witness {
          type T = $sTpe
          val value: $sTpe = $s
        }
        new $name
      }
    """
  }

  def mkWitnessWith(parent: Type, sTpe: Type, s: Tree, i: Tree): Tree = {
    val name = newTypeName(c.fresh())
    val iTpe =
      (i.tpe match {
        case NullaryMethodType(resTpe) => resTpe
        case other => other
      }).normalize
    val iOut = iTpe.member(newTypeName("Out")) match {
      case NoSymbol => definitions.NothingClass
      case other => other
    }

    q"""
      {
        final class $name extends $parent {
          val instance: $iTpe = $i
          type T = $sTpe
          type Out = $iOut
          val value: $sTpe = $s
        }
        new $name
      }
    """
  }

  def mkOps(sTpe: Type, w: Tree): Tree = {
    val name = newTypeName(c.fresh())

    q"""
      {
        final class $name extends _root_.shapeless.syntax.SingletonOps {
          type T = $sTpe
          val witness = $w
        }
        new $name
      }
    """
  }

  def materializeImpl[T: WeakTypeTag]: Tree = {
    val tpe = weakTypeOf[T].normalize
    val value =
      tpe match {
        case ConstantType(c: Constant) => Literal(c)

        case SingleType(p, v) if !v.isParameter => q"""$v.asInstanceOf[$tpe]"""

        case SingletonSymbolType(c) => mkSingletonSymbol(c)

        case _ =>
          c.abort(c.enclosingPosition, s"Type argument $tpe is not a singleton type")
      }
    mkWitness(tpe, value)
  }

  def extractResult[T](t: Expr[T])(mkResult: (Type, Tree) => Tree): Tree =
    (t.actualType, t.tree) match {
      case (tpe @ ConstantType(c: Constant), _) =>
        mkResult(tpe, Literal(c))

      case (tpe @ SingleType(p, v), tree) if !v.isParameter =>
        mkResult(tpe, tree)

      case (SymTpe, LiteralSymbol(s)) =>
        mkResult(SingletonSymbolType(s), mkSingletonSymbol(s))

      case _ =>
        c.abort(c.enclosingPosition, s"Expression ${t.tree} does not evaluate to a constant or a stable value")
    }

  def convertImpl[T](t: Expr[T]): Tree = extractResult(t)(mkWitness)

  def inferInstance(tci: Type): Tree = {
    val i = c.inferImplicitValue(tci)
    if(i == EmptyTree)
      c.abort(c.enclosingPosition, s"Unable to resolve implicit value of type $tci")
    i
  }

  def convertInstanceImpl1[TC[_], T](t: Expr[T])
    (implicit tcTag: WeakTypeTag[TC[_]]): Tree =
      extractResult(t) { (sTpe, value) =>
        val tc = tcTag.tpe.typeConstructor
        val wwTC = typeOf[WitnessWith[Nothing]].typeConstructor
        val parent = appliedType(wwTC, List(tc))
        val tci = appliedType(tc, List(sTpe))
        val i = inferInstance(tci)
        mkWitnessWith(parent, sTpe, value, i)
      }

  def convertInstanceImpl2[H, TC2[_ <: H, _], S <: H, T](t: Expr[T])
    (implicit tc2Tag: WeakTypeTag[TC2[_, _]], sTag: WeakTypeTag[S]): Tree =
      extractResult(t) { (sTpe, value) =>
        val tc2 = tc2Tag.tpe.typeConstructor
        val s = sTag.tpe

        val parent = weakTypeOf[WitnessWith[({ type λ[X] = TC2[S, X] })#λ]].map {
          case TypeRef(prefix, sym, args) if sym.isFreeType =>
            typeRef(NoPrefix, tc2.typeSymbol, args)
          case tpe => tpe
        }

        val tci = appliedType(tc2, List(s, sTpe))
        val i = inferInstance(tci)
        mkWitnessWith(parent, sTpe, value, i)
      }

  def mkSingletonOps(t: Expr[Any]): Tree =
    extractResult(t) { (tpe, tree) => mkOps(tpe, mkWitness(tpe, tree)) }

  def narrowSymbol[S <: String : WeakTypeTag](t: Expr[scala.Symbol]): Tree = {
    (weakTypeOf[S], t.tree) match {
      case (ConstantType(Constant(s1: String)), LiteralSymbol(s2)) if s1 == s2 =>
        mkSingletonSymbol(s1)
      case _ =>
        c.abort(c.enclosingPosition, s"Expression ${t.tree} is not an appropriate Symbol literal")
    }
  }

  def witnessTypeImpl(tpeSelector: c.Tree): c.Tree = {
    val q"${tpeString: String}" = tpeSelector
    val tpe =
      parseLiteralType(tpeString)
        .getOrElse(c.abort(c.enclosingPosition, s"Malformed literal $tpeString"))

    typeCarrier(tpe)
  }
}

object SingletonTypeMacros {
  import syntax.SingletonOps

  def inst(c: Context) = new SingletonTypeMacros[c.type](c)

  def materializeImpl[T: c.WeakTypeTag](c: Context): c.Expr[Witness.Aux[T]] =
    c.Expr[Witness.Aux[T]](inst(c).materializeImpl[T])

  def convertImpl[T](c: Context)(t: c.Expr[T]): c.Expr[Witness.Lt[T]] = 
    c.Expr[Witness.Lt[T]](inst(c).convertImpl(t))

  def convertInstanceImpl1[TC[_], T](c: Context)(t: c.Expr[T])
    (implicit tcTag: c.WeakTypeTag[TC[_]]):
      c.Expr[WitnessWith.Lt[TC, T]] = c.Expr[WitnessWith.Lt[TC, T]](inst(c).convertInstanceImpl1[TC, T](t))

  def convertInstanceImpl2[H, TC2[_ <: H, _], S <: H, T](c: Context)(t: c.Expr[T])
    (implicit tc2Tag: c.WeakTypeTag[TC2[_, _]], sTag: c.WeakTypeTag[S]):
      c.Expr[WitnessWith.Lt[({ type λ[X] = TC2[S, X] })#λ, T]] =
        c.Expr[WitnessWith.Lt[({ type λ[X] = TC2[S, X] })#λ, T]](inst(c).convertInstanceImpl2[H, TC2, S, T](t))

  def mkSingletonOps(c: Context)(t: c.Expr[Any]): c.Expr[SingletonOps] =
    c.Expr[SingletonOps](inst(c).mkSingletonOps(t))

  def narrowSymbol[S <: String : c.WeakTypeTag](c: Context)(t: c.Expr[scala.Symbol]):
    c.Expr[scala.Symbol @@ S] = c.Expr[scala.Symbol @@ S](inst(c).narrowSymbol[S](t))

  def witnessTypeImpl(c: Context)(tpeSelector: c.Expr[String]): c.Expr[Any] =
    c.Expr[Any](inst(c).witnessTypeImpl(tpeSelector.tree))
}<|MERGE_RESOLUTION|>--- conflicted
+++ resolved
@@ -70,12 +70,9 @@
   implicit def apply1[TC[_], T](t: T): WitnessWith.Lt[TC, T] = macro SingletonTypeMacros.convertInstanceImpl1[TC, T]
 }
 
-<<<<<<< HEAD
-trait SingletonTypeUtils[C <: Context] {
+trait SingletonTypeUtils[C <: Context] extends ReprTypes {
   val c: C
-=======
-trait SingletonTypeUtils extends ReprTypes {
->>>>>>> 11bbe2d9
+
   import c.universe.{ Try => _, _ }
 
   def singletonOpsTpe = typeOf[syntax.SingletonOps]
@@ -92,11 +89,7 @@
     val atatTpe = typeOf[@@[_,_]].typeConstructor
     val TaggedSym = typeOf[tag.Tagged[_]].typeConstructor.typeSymbol
 
-<<<<<<< HEAD
-    def apply(c: Constant): Type = appliedType(atatTpe, List(SymTpe, ConstantType(c)))
-=======
-    def apply(s: String): Type = appliedType(atatTpe, List(SymTpe, constantType(Constant(s))))
->>>>>>> 11bbe2d9
+    def apply(s: String): Type = appliedType(atatTpe, List(SymTpe, ConstantType(Constant(s))))
 
     def unapply(t: Type): Option[String] =
       t match {
@@ -112,13 +105,8 @@
 
   object SingletonType {
     def unapply(t: Tree): Option[Type] = (t, t.tpe) match {
-<<<<<<< HEAD
       case (Literal(k: Constant), _) => Some(ConstantType(k))
-      case (LiteralSymbol(k: Constant), _) => Some(SingletonSymbolType(k))
-=======
-      case (Literal(k: Constant), _) => Some(constantType(k))
       case (LiteralSymbol(s), _) => Some(SingletonSymbolType(s))
->>>>>>> 11bbe2d9
       case (_, keyType: SingleType) => Some(keyType)
       case (q""" $sops.narrow """, _) if sops.tpe <:< singletonOpsTpe =>
         Some(sops.tpe.member(newTypeName("T")).typeSignature)
