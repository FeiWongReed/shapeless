--- conflicted
+++ resolved
@@ -88,9 +88,6 @@
   implicit def mkIsCCons1[L[_], FH[_[_]], FT[_[_]]]: IsCCons1[L, FH, FT] = macro IsCCons1Macros.mkIsCCons1Impl[L, FH, FT]
 }
 
-<<<<<<< HEAD
-class Generic1Macros[C <: Context](val c: C) extends CaseClassMacros {
-=======
 trait Split1[L[_], FO[_[_]], FI[_[_]]] {
   type O[_]
   type I[_]
@@ -111,8 +108,7 @@
   implicit def apply[L[_], FO[_[_]], FI[_[_]]]: Split1[L, FO, FI] = macro Split1Macros.materialize[L, FO, FI]
 }
 
-class Generic1Macros(val c: whitebox.Context) extends CaseClassMacros {
->>>>>>> 60e7cba4
+class Generic1Macros[C <: Context](val c: C) extends CaseClassMacros {
   import c.universe._
   import Flag._
 
@@ -389,30 +385,8 @@
   }
 }
 
-class Split1Macros(val c: whitebox.Context) {
+class Split1Macros[C <: Context](val c: C) extends CaseClassMacros {
   import c.universe._
-
-  def appliedTypTree1(tpe: Type, param: Type, arg: TypeName): Tree = {
-    tpe match {
-      case t if t =:= param =>
-        Ident(arg)
-      case PolyType(params, body) if params.head.asType.toType =:= param =>
-        appliedTypTree1(body, param, arg)
-      case t @ TypeRef(pre, sym, List()) if t.takesTypeArgs =>
-        val argTrees = t.typeParams.map(sym => appliedTypTree1(sym.asType.toType, param, arg))
-        AppliedTypeTree(c.internal.gen.mkAttributedRef(pre, sym), argTrees)
-      case TypeRef(pre, sym, List()) =>
-        c.internal.gen.mkAttributedRef(pre, sym)
-      case TypeRef(pre, sym, args) =>
-        val argTrees = args.map(appliedTypTree1(_, param, arg))
-        AppliedTypeTree(c.internal.gen.mkAttributedRef(pre, sym), argTrees)
-      case t if t.takesTypeArgs =>
-        val argTrees = t.typeParams.map(sym => appliedTypTree1(sym.asType.toType, param, arg))
-        AppliedTypeTree(c.internal.gen.mkAttributedRef(tpe.typeConstructor.typeSymbol), argTrees)
-      case t =>
-        tq"$tpe"
-    }
-  }
 
   def materialize[L[_], FO[_[_]], FI[_[_]]]
     (implicit lTag: WeakTypeTag[L[_]], foTag: WeakTypeTag[FO[Id]], fiTag: WeakTypeTag[FI[Id]]): Tree = {
@@ -420,14 +394,17 @@
     val foTpe = foTag.tpe.typeConstructor
     val fiTpe = fiTag.tpe.typeConstructor
 
-    val foTpt = c.internal.gen.mkAttributedRef(foTpe.typeSymbol)
-    val fiTpt = c.internal.gen.mkAttributedRef(fiTpe.typeSymbol)
-
-    val lParam = lTpe.typeParams.head
+    val foTpt = mkAttributedRef(foTpe)
+    val fiTpt = mkAttributedRef(fiTpe)
+
+    val lParam = lTpe match {
+      case TypeRef(_, sym, _) => sym.asType.typeParams.head
+      case PolyType(List(sym), _) => sym
+    }
     val lParamTpe = lParam.asType.toType
-    val lDealiasedTpe = appliedType(lTpe, lParamTpe).dealias
-
-    val nme = TypeName(c.freshName)
+    val lDealiasedTpe = appliedType(lTpe, List(lParamTpe)).normalize
+
+    val nme = newTypeName(c.fresh)
 
     def balanced(args: List[Type]): Boolean =
       args.find(_.contains(lParam)).map { pivot =>
@@ -441,16 +418,16 @@
       lDealiasedTpe match {
         case tpe @ TypeRef(pre, sym, args) if balanced(args) =>
           val Some(pivot) = args.find(_.contains(lParam))
-          val oPoly = c.internal.polyType(List(lParam), appliedType(tpe.typeConstructor, args.map { arg => if(arg =:= pivot) lParamTpe else arg }))
+          val oPoly = polyType(List(lParam), appliedType(tpe.typeConstructor, args.map { arg => if(arg =:= pivot) lParamTpe else arg }))
           val oTpt = appliedTypTree1(oPoly, lParamTpe, nme)
-          val iPoly = c.internal.polyType(List(lParam), pivot)
+          val iPoly = polyType(List(lParam), pivot)
           val iTpt = appliedTypTree1(iPoly, lParamTpe, nme)
           (oTpt, iTpt)
         case other =>
           c.abort(c.enclosingPosition, s"Can't split $other into a non-trivial outer and inner type constructor")
       }
 
-    val lPoly = c.internal.polyType(List(lParam), lDealiasedTpe)
+    val lPoly = polyType(List(lParam), lDealiasedTpe)
     val lTpt = appliedTypTree1(lPoly, lParamTpe, nme)
 
     q"""
@@ -466,4 +443,16 @@
       }
     """
   }
+}
+
+object Split1Macros {
+  def inst(c: Context) = new Split1Macros[c.type](c)
+
+  def materialize[L[_], FO[_[_]], FI[_[_]]](c: Context)
+    (implicit
+      lTag: c.WeakTypeTag[L[_]],
+      foTag: c.WeakTypeTag[FO[Id]],
+      fiTag: c.WeakTypeTag[FI[Id]]
+    ): c.Expr[Split1[L, FO, FI]] =
+      c.Expr[Split1[L, FO, FI]](inst(c).materialize[L, FO, FI])
 }