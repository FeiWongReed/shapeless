--- conflicted
+++ resolved
@@ -95,40 +95,15 @@
   def materialize[T[_], FR[_[_]]](implicit tTag: WeakTypeTag[T[_]], frTag: WeakTypeTag[FR[Id]]): Tree = {
     val tpe = weakTypeOf[T[_]]
     val frTpe = frTag.tpe.typeConstructor
-<<<<<<< HEAD
-    val nme = newTypeName(c.fresh)
-=======
->>>>>>> 9be88322
 
     if(isReprType1(tpe))
       abort("No Generic instance available for HList or Coproduct")
 
-<<<<<<< HEAD
-    def mkCoproductCases(tpe: Type, index: Int): (CaseDef, CaseDef) = {
-      val param = param1(tpe)
-
-      val name = newTermName(c.fresh("pat"))
-
-      def mkCoproductValue(tree: Tree): Tree =
-        (0 until index).foldLeft(q"_root_.shapeless.Inl($tree)": Tree) {
-          case (acc, _) => q"_root_.shapeless.Inr($acc)"
-        }
-
-      val tpeTpt = appliedTypTree1(tpe, param, nme)
-      val body = mkCoproductValue(q"$name: $tpeTpt")
-      val pat = mkCoproductValue(pq"$name")
-      (
-        cq"$name: $tpeTpt => $body",
-        cq"$pat => $name"
-      )
-    }
-=======
     if(isProduct(tpe))
       mkProductGeneric1(tpe, frTpe)
     else
       mkCoproductGeneric1(tpe, frTpe)
   }
->>>>>>> 9be88322
 
   def mkProductGeneric1(tpe: Type, frTpe: Type): Tree = {
     def mkProductCases: (CaseDef, CaseDef) = {
@@ -207,7 +182,7 @@
       (List(to), List(from))
     }
 
-    val nme = TypeName(c.freshName)
+    val nme = newTypeName(c.fresh)
     val tpeTpt = appliedTypTree1(tpe, param1(tpe), nme)
     val reprTpt = reprTypTree1(tpe, nme)
     val frTpt = mkAttributedRef(frTpe)
@@ -228,16 +203,17 @@
 
   def mkCoproductGeneric1(tpe: Type, frTpe: Type): Tree = {
     def mkCoproductCases(tpe: Type, index: Int): CaseDef = {
-      val name = TermName(c.freshName("pat"))
+      val name = newTermName(c.fresh("pat"))
 
       val tc = tpe.typeConstructor
-      val params = tc.typeParams.map { _ => Bind(typeNames.WILDCARD, EmptyTree) }
+      val TypeRef(_, tcSym, _) = tc
+      val params = tcSym.asType.typeParams.map { _ => Bind(c.universe.nme.WILDCARD, EmptyTree) }
       val tpeTpt = AppliedTypeTree(mkAttributedRef(tc), params)
 
       cq"$name: $tpeTpt => $index"
     }
 
-    val nme = TypeName(c.freshName)
+    val nme = newTypeName(c.fresh)
     val tpeTpt = appliedTypTree1(tpe, param1(tpe), nme)
     val reprTpt = reprTypTree1(tpe, nme)
     val frTpt = mkAttributedRef(frTpe)
@@ -247,7 +223,7 @@
       q"""_root_.shapeless.Coproduct.unsafeMkCoproduct((ft: Any) match { case ..$toCases }, ft).asInstanceOf[R[$nme]]"""
     }
 
-    val clsName = TypeName(c.freshName())
+    val clsName = newTypeName(c.fresh)
     q"""
       final class $clsName extends _root_.shapeless.Generic1[$tpe, $frTpe] {
         type R[$nme] = $reprTpt
