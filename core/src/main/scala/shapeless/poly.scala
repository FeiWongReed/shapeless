/*
 * Copyright (c) 2011-13 Miles Sabin 
 *
 * Licensed under the Apache License, Version 2.0 (the "License");
 * you may not use this file except in compliance with the License.
 * You may obtain a copy of the License at
 *
 *     http://www.apache.org/licenses/LICENSE-2.0
 *
 * Unless required by applicable law or agreed to in writing, software
 * distributed under the License is distributed on an "AS IS" BASIS,
 * WITHOUT WARRANTIES OR CONDITIONS OF ANY KIND, either express or implied.
 * See the License for the specific language governing permissions and
 * limitations under the License.
 */

package shapeless

import language.existentials
import language.experimental.macros
 
import reflect.macros.whitebox

// Typically the contents of this object will be imported via val alias `poly` in the shapeless package object.
object PolyDefns extends Cases {
  /**
   * Type-specific case of a polymorphic function.
   * 
   * @author Miles Sabin
   */
  abstract class Case[P, L <: HList] {
    type Result
    val value : L => Result
    
    def apply(t : L) = value(t)
    def apply()(implicit ev: HNil =:= L) = value(HNil)
    def apply[T](t: T)(implicit ev: (T :: HNil) =:= L) = value(t :: HNil)
    def apply[T, U](t: T, u: U)(implicit ev: (T :: U :: HNil) =:= L) = value(t :: u :: HNil)
  }

  object Case extends CaseInst {
    type Aux[P, L <: HList, Result0] = Case[P, L] { type Result = Result0 }
    type Hom[P, T] = Aux[P, T :: HNil, T]
    
    def apply[P, L <: HList, R](v : L => R): Aux[P, L, R] = new Case[P, L] {
      type Result = R
      val value = v
    }

    implicit def materializeFromValue[P, T]: Case[P, T :: HNil] = macro materializeFromValueImpl[P, T]

<<<<<<< HEAD
    def materializeFromValueImpl[P: c.WeakTypeTag, L <: HList: c.WeakTypeTag](c: whitebox.Context): c.Expr[Case[P, L]] = {
=======
    def materializeFromValueImpl[P: c.WeakTypeTag, T: c.WeakTypeTag](c: Context): c.Expr[Case[P, T :: HNil]] = {
>>>>>>> c5af9871
      import c.universe._

      val pTpe = weakTypeOf[P]
      val tTpe = weakTypeOf[T]

<<<<<<< HEAD
      val recTpe = weakTypeOf[Case[P, L]]
      if(c.openImplicits.tail.exists(_.pt =:= recTpe))
        c.abort(c.enclosingPosition, s"Diverging implicit expansion for CaseAux[$pTpe, $lTpe]")
=======
      val recTpe = weakTypeOf[Case[P, T :: HNil]]
      if(c.openImplicits.tail.exists(_._1 =:= recTpe))
        c.abort(c.enclosingPosition, s"Diverging implicit expansion for Case[$pTpe, $tTpe :: HNil]")
>>>>>>> c5af9871

      val caseAuxSym = c.mirror.staticClass("shapeless.PolyDefns.Case")

      val value = pTpe match {
        case SingleType(_, f) => f
        case other            => c.abort(c.enclosingPosition, "Can only materialize cases from singleton values")
      }

<<<<<<< HEAD
      c.Expr[Case[P, L]] {
        Select(Ident(value), TermName("caseUniv"))
=======
      c.Expr[Case[P, T :: HNil]] {
        Select(Ident(value), newTermName("caseUniv"))
>>>>>>> c5af9871
      }
    }
  }

  type Case0[P] = Case[P, HNil]
  object Case0 {
    type Aux[P, T] = Case.Aux[P, HNil, T]
    def apply[P, T](v : T): Aux[P, T] = new Case[P, HNil] {
      type Result = T
      val value = (l : HNil) => v
    }
  }

  /**
   * Represents the composition of two polymorphic function values.
   *  
   * @author Miles Sabin
   */
  class Compose[F, G](f : F, g : G) extends Poly

  object Compose {
    implicit def composeCase[C, F <: Poly, G <: Poly, T, U, V]
      (implicit unpack: Unpack2[C, Compose, F, G], cG : Case1.Aux[G, T, U], cF : Case1.Aux[F, U, V]) = new Case[C, T :: HNil] {
      type Result = V
      val value = (t : T :: HNil) => cF(cG.value(t))
    }
  }

  /**
   * Base class for lifting a `Function1` to a `Poly1`
   */
  class ->[T, R](f : T => R) extends Poly1 {
    implicit def subT[U <: T] = at[U](f)
  }

  trait LowPriorityLiftFunction1 extends Poly1 {
    implicit def default[T] = at[T](_ => HNil : HNil)
  }

  /**
   * Base class for lifting a `Function1` to a `Poly1` over the universal domain, yielding an `HList` with the result as
   * its only element if the argument is in the original functions domain, `HNil` otherwise. 
   */
  class >->[T, R](f : T => R) extends LowPriorityLiftFunction1 {
    implicit def subT[U <: T] = at[U](f(_) :: HNil)
  }

  trait LowPriorityLiftU extends Poly {
    implicit def default[L <: HList] = new ProductCase[L] {
      type Result = HNil
      val value = (l : L) => HNil
    }
  }

  /**
   * Base class for lifting a `Poly` to a `Poly` over the universal domain, yielding an `HList` with the result as it's
   * only element if the argument is in the original functions domain, `HNil` otherwise. 
   */
  class LiftU[P <: Poly](p : P)  extends LowPriorityLiftU {
    implicit def defined[L <: HList](implicit caseT : Case[P, L]) = new ProductCase[L] {
      type Result = caseT.Result :: HNil
      val value = (l : L) => caseT(l) :: HNil
    } 
  }

  /**
   * Base trait for natural transformations.
   * 
   * @author Miles Sabin
   */
  trait ~>[F[_], G[_]] extends Poly1 {
    def apply[T](f : F[T]) : G[T]
    implicit def caseUniv[T]: Case.Aux[F[T], G[T]] = at[F[T]](apply(_))
  }

  object ~> {
    implicit def inst1[F[_], G[_], T](f : F ~> G) : F[T] => G[T] = f(_)
    implicit def inst2[G[_], T](f : Id ~> G) : T => G[T] = f(_)
    implicit def inst3[F[_], T](f : F ~> Id) : F[T] => T = f(_)
    implicit def inst4[T](f : Id ~> Id) : T => T = f[T](_)  // Explicit type argument needed here to prevent recursion?
    implicit def inst5[F[_], G, T](f : F ~> Const[G]#λ) : F[T] => G = f(_)
    implicit def inst6[G, T](f : Id ~> Const[G]#λ) : T => G = f(_)
    implicit def inst7[F, G](f : Const[F]#λ ~> Const[G]#λ) : F => G = f(_)
  }

  /** Natural transformation with a constant type constructor on the right hand side. */
  type ~>>[F[_], R] = ~>[F, Const[R]#λ]

  /** Polymorphic identity function. */
  object identity extends (Id ~> Id) {
    def apply[T](t : T) = t
  }
}

/**
 * Base trait for polymorphic values.
 * 
 * @author Miles Sabin
 */
trait Poly extends PolyApply {
  import poly._

  def compose(f: Poly) = new Compose[this.type, f.type](this, f)
  
  def andThen(f: Poly) = new Compose[f.type, this.type](f, this)

  /** The type of the case representing this polymorphic function at argument types `L`. */
  type ProductCase[L <: HList] = Case[this.type, L]
  object ProductCase {
    /** The type of a case of this polymorphic function of the form `L => R` */
    type Aux[L <: HList, Result0] = ProductCase[L] { type Result = Result0 }
    
    /** The type of a case of this polymorphic function of the form `T => T` */
    type Hom[T] = Aux[T :: HNil, T]

    def apply[L <: HList, R](v : L => R) = new ProductCase[L] {
      type Result = R
      val value = v
    }
  }
  
  def use[T, L <: HList, R](t : T)(implicit cb: CaseBuilder[T, L, R]) = cb(t)

  trait CaseBuilder[T, L <: HList, R] {
    def apply(t: T): ProductCase.Aux[L, R]
  }
  
  trait LowPriorityCaseBuilder {
    implicit def valueCaseBuilder[T]: CaseBuilder[T, HNil, T] =
      new CaseBuilder[T, HNil, T] {
        def apply(t: T) = ProductCase((_: HNil) => t)
      }
  }
  
  object CaseBuilder extends LowPriorityCaseBuilder {
    import ops.function.FnToProduct
    implicit def fnCaseBuilder[F, H, T <: HList, Result]
      (implicit fntp: FnToProduct.Aux[F, ((H :: T) => Result)]): CaseBuilder[F, H :: T, Result] =
        new CaseBuilder[F, H :: T, Result] {
          def apply(f: F) = ProductCase((l : H :: T) => fntp(f)(l))
        }
  }
  
  def caseAt[L <: HList](implicit c: ProductCase[L]) = c

  def apply[R](implicit c : ProductCase.Aux[HNil, R]) : R = c()
}

/**
 * Provides implicit conversions from polymorphic function values to monomorphic function values, eg. for use as
 * arguments to ordinary higher order functions.
 *  
 * @author Miles Sabin
 */
object Poly extends PolyInst {
  implicit def inst0(p: Poly)(implicit cse : p.ProductCase[HNil]) : cse.Result = cse()
  
  implicit def apply(f : Any): Poly = macro liftFnImpl
  
  def liftFnImpl(c: whitebox.Context)(f: c.Expr[Any]): c.Expr[Poly] = {
    import c.universe._
    import Flag._
    
    val pendingSuperCall = Apply(Select(Super(This(tpnme.EMPTY), tpnme.EMPTY), nme.CONSTRUCTOR), List())

    val moduleName = TermName(c.freshName)

    val anySym = c.mirror.staticClass("scala.Any")
    val anyTpe = anySym.asType.toType
    val nothingSym = c.mirror.staticClass("scala.Nothing")
    val nothingTpe = nothingSym.asType.toType

    val typeOpsSym = c.mirror.staticPackage("shapeless")
    val idSym = typeOpsSym.newTypeSymbol(TypeName("Id"))
    val constSym = typeOpsSym.newTypeSymbol(TypeName("Const"))

    val natTSym = c.mirror.staticClass("shapeless.PolyDefns.$tilde$greater")
    val natTTpe = natTSym.asClass.toTypeConstructor

    def mkApply(fSym: Symbol, gSym: Symbol, targ: TypeName, arg: TermName, body: Tree) = {
      def mkTargRef(sym: Symbol) =
        if(sym == idSym)
          Ident(targ)
        else if(sym.asType.typeParams.isEmpty)
          Ident(sym.name)
        else
          AppliedTypeTree(Ident(sym.name), List(Ident(targ)))

      DefDef(
        Modifiers(), TermName("apply"),
        List(TypeDef(Modifiers(PARAM), targ, List(), TypeBoundsTree(TypeTree(nothingTpe), TypeTree(anyTpe)))),
        List(List(ValDef(Modifiers(PARAM), arg, mkTargRef(fSym), EmptyTree))),
        mkTargRef(gSym),
        body
      )
    }

    def destructureMethod(methodSym: MethodSymbol) = {
      val paramSym = methodSym.paramss match {
        case List(List(ps)) => ps
        case _ => c.abort(c.enclosingPosition, "Expression $f has the wrong shape to be converted to a polymorphic function value")
      }

      def extractTc(tpe: Type): Symbol = {
        val owner = tpe.typeSymbol.owner
        if(owner == methodSym) idSym
        else tpe.typeConstructor.typeSymbol
      }

      (extractTc(paramSym.typeSignature), extractTc(methodSym.returnType))
    }

    def stripSymbolsAndTypes(tree: Tree, internalSyms: List[Symbol]) = {
      // Adapted from https://github.com/scala/async/blob/master/src/main/scala/scala/async/TransformUtils.scala#L226
      final class StripSymbolsAndTypes extends Transformer {
        override def transform(tree: Tree): Tree = super.transform {
          tree match {
            case TypeApply(fn, args) if args.map(t => transform(t)) exists (_.isEmpty) => transform(fn)
            case EmptyTree  => tree
            case _          =>
              val hasSymbol: Boolean = {
                val reflectInternalTree = tree.asInstanceOf[symtab.Tree forSome { val symtab: reflect.internal.SymbolTable }]
                reflectInternalTree.hasSymbolField
              }
              val dupl = tree.duplicate
              if (hasSymbol)
                dupl.symbol = NoSymbol
              dupl.setType(null)
              dupl
          }
        }
      }

      (new StripSymbolsAndTypes).transform(tree)
    }

    val (fSym, gSym, dd) = 
      f.tree match {
        case Block(List(), Function(List(_), Apply(TypeApply(fun, _), _))) =>
          val methodSym = fun.symbol.asMethod

          val (fSym1, gSym1) = destructureMethod(methodSym)
          val body = Apply(TypeApply(Ident(methodSym), List(Ident(TypeName("T")))), List(Ident(TermName("t"))))

          (fSym1, gSym1, mkApply(fSym1, gSym1, TypeName("T"), TermName("t"), body))

        case Block(List(), Function(List(_), Apply(fun, _))) =>
          val methodSym = fun.symbol.asMethod

          val (fSym1, gSym1) = destructureMethod(methodSym)
          val body = Apply(Ident(methodSym), List(Ident(TermName("t"))))

          (fSym1, gSym1, mkApply(fSym1, gSym1, TypeName("T"), TermName("t"), body))

        case Block(List(df @ DefDef(mods, _, List(tp), List(List(vp)), tpt, rhs)), Literal(Constant(()))) =>
          val methodSym = df.symbol.asMethod

          val (fSym1, gSym1) = destructureMethod(methodSym)

          val body = mkApply(fSym1, gSym1, tp.name, vp.name, stripSymbolsAndTypes(rhs, List()))

          (fSym1, gSym1, body)

        case Block(List(df @ DefDef(_, _, List(), List(List(vp)), tpt, rhs)), Literal(Constant(()))) =>
          val methodSym = df.symbol.asMethod

          val (fSym1, gSym1) = destructureMethod(methodSym)

          val body = mkApply(fSym1, gSym1, TypeName("T"), vp.name, stripSymbolsAndTypes(rhs, List()))
          (fSym1, gSym1, body)

        case _ =>
          c.abort(c.enclosingPosition, s"Unable to convert expression $f to a polymorphic function value")
      }

    def mkTargTree(sym: Symbol) =
      if(sym == idSym)
        Select(Ident(TermName("shapeless")), TypeName("Id"))
      else if(sym.asType.typeParams.isEmpty)
        SelectFromTypeTree(
          AppliedTypeTree(
            Select(Ident(TermName("shapeless")), TypeName("Const")),
            List(Ident(sym.name))
          ),
          TypeName("λ")
        )
      else
        Ident(sym.name)

    val liftedTypeTree =
      AppliedTypeTree(
        Ident(natTSym),
        List(mkTargTree(fSym), mkTargTree(gSym))
      )

    val moduleDef =
      ModuleDef(Modifiers(), moduleName,
        Template(
          List(liftedTypeTree),
          noSelfType,
          List(
            DefDef(
              Modifiers(), nme.CONSTRUCTOR, List(),
              List(List()),
              TypeTree(),
              Block(List(pendingSuperCall), Literal(Constant(())))),

            dd
          )
        )
      )

    c.Expr[Poly] {
      Block(
        List(moduleDef),
        Ident(moduleName)
      )
    }
  }
}

/**
 * Trait simplifying the creation of polymorphic values.
 */
trait Poly0 extends Poly {
  type Case0[T] = ProductCase.Aux[HNil, T]
  
  def at[T](t: T) = new ProductCase[HNil] {
    type Result = T
    val value = (l : HNil) => t
  }
}<|MERGE_RESOLUTION|>--- conflicted
+++ resolved
@@ -49,25 +49,15 @@
 
     implicit def materializeFromValue[P, T]: Case[P, T :: HNil] = macro materializeFromValueImpl[P, T]
 
-<<<<<<< HEAD
-    def materializeFromValueImpl[P: c.WeakTypeTag, L <: HList: c.WeakTypeTag](c: whitebox.Context): c.Expr[Case[P, L]] = {
-=======
-    def materializeFromValueImpl[P: c.WeakTypeTag, T: c.WeakTypeTag](c: Context): c.Expr[Case[P, T :: HNil]] = {
->>>>>>> c5af9871
+    def materializeFromValueImpl[P: c.WeakTypeTag, T: c.WeakTypeTag](c: whitebox.Context): c.Expr[Case[P, T :: HNil]] = {
       import c.universe._
 
       val pTpe = weakTypeOf[P]
       val tTpe = weakTypeOf[T]
 
-<<<<<<< HEAD
-      val recTpe = weakTypeOf[Case[P, L]]
+      val recTpe = weakTypeOf[Case[P, T :: HNil]]
       if(c.openImplicits.tail.exists(_.pt =:= recTpe))
-        c.abort(c.enclosingPosition, s"Diverging implicit expansion for CaseAux[$pTpe, $lTpe]")
-=======
-      val recTpe = weakTypeOf[Case[P, T :: HNil]]
-      if(c.openImplicits.tail.exists(_._1 =:= recTpe))
-        c.abort(c.enclosingPosition, s"Diverging implicit expansion for Case[$pTpe, $tTpe :: HNil]")
->>>>>>> c5af9871
+        c.abort(c.enclosingPosition, s"Diverging implicit expansion for CaseAux[$pTpe, $tTpe :: HNil]")
 
       val caseAuxSym = c.mirror.staticClass("shapeless.PolyDefns.Case")
 
@@ -76,13 +66,8 @@
         case other            => c.abort(c.enclosingPosition, "Can only materialize cases from singleton values")
       }
 
-<<<<<<< HEAD
-      c.Expr[Case[P, L]] {
+      c.Expr[Case[P, T :: HNil]] {
         Select(Ident(value), TermName("caseUniv"))
-=======
-      c.Expr[Case[P, T :: HNil]] {
-        Select(Ident(value), newTermName("caseUniv"))
->>>>>>> c5af9871
       }
     }
   }
