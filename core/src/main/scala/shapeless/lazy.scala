--- conflicted
+++ resolved
@@ -1,9 +1,5 @@
 /*
-<<<<<<< HEAD
- * Copyright (c) 2013 Miles Sabin 
-=======
  * Copyright (c) 2013-4 Miles Sabin
->>>>>>> 799b46e4
  *
  * Licensed under the Apache License, Version 2.0 (the "License");
  * you may not use this file except in compliance with the License.
@@ -40,73 +36,25 @@
 
   implicit def mkLazy[T]: Lazy[T] = macro mkLazyImpl[T]
 
-<<<<<<< HEAD
   def mkLazyImpl[T: c.WeakTypeTag](c: Context): c.Expr[Lazy[T]] = {
     import c.universe._
-    import Flag._
-
-    val pendingSuperCall = Apply(Select(Super(This(tpnme.EMPTY), tpnme.EMPTY), nme.CONSTRUCTOR), List())
-=======
-  def mkLazyImpl[T: c.WeakTypeTag](c: blackbox.Context): c.Tree = {
-    import c.universe._
->>>>>>> 799b46e4
 
     val tpe = weakTypeOf[T]
 
-<<<<<<< HEAD
-    val thisLazyTypeTree =
-      AppliedTypeTree(
-        Ident(lazySym),
-        List(TypeTree(weakTypeOf[T]))
-      )
-
+    val className = newTypeName(c.fresh)
     val recName = newTermName(c.fresh)
-    val className = newTypeName(c.fresh)
-    val recClass =
-      ClassDef(Modifiers(FINAL), className, List(),
-        Template(
-          List(thisLazyTypeTree),
-          emptyValDef,
-          List(
-            DefDef(
-              Modifiers(), nme.CONSTRUCTOR, List(),
-              List(List()),
-              TypeTree(),
-              Block(List(pendingSuperCall), Literal(Constant(())))
-            ),
-
-            // Implicit self-publication ties the knot
-            ValDef(Modifiers(IMPLICIT), recName, thisLazyTypeTree, This(tpnme.EMPTY)), 
-
-            ValDef(Modifiers(LAZY), newTermName("value"), TypeTree(weakTypeOf[T]),
-              TypeApply(
-                Select(Ident(definitions.PredefModule), newTermName("implicitly")),
-                List(TypeTree(weakTypeOf[T]))
-              )
-              
-            )
-          )
-        )
-      )
 
     val block =
-      Block(
-        List(recClass),
-        Apply(Select(New(Ident(className)), nme.CONSTRUCTOR), List())
-      )
-=======
-    val className = TypeName(c.freshName)
-    val recName = TermName(c.freshName)
->>>>>>> 799b46e4
+      q"""
+        {
+          final class $className extends Lazy[$tpe] {
+            implicit val $recName: Lazy[$tpe] = this   // implicit self-publication ties the knot
+            lazy val value: $tpe = implicitly[$tpe]
+          }
+          new $className
+        }
+      """
 
-    q"""
-      {
-        final class $className extends Lazy[$tpe] {
-          implicit val $recName: Lazy[$tpe] = this   // implicit self-publication ties the knot
-          lazy val value: $tpe = implicitly[$tpe]
-        }
-        new $className
-      }
-    """
+    c.Expr[Lazy[T]](block)
   }
 }