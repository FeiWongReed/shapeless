/*
 * Copyright (c) 2013-4 Miles Sabin
 *
 * Licensed under the Apache License, Version 2.0 (the "License");
 * you may not use this file except in compliance with the License.
 * You may obtain a copy of the License at
 *
 *     http://www.apache.org/licenses/LICENSE-2.0
 *
 * Unless required by applicable law or agreed to in writing, software
 * distributed under the License is distributed on an "AS IS" BASIS,
 * WITHOUT WARRANTIES OR CONDITIONS OF ANY KIND, either express or implied.
 * See the License for the specific language governing permissions and
 * limitations under the License.
 */

package shapeless

import scala.language.experimental.macros

import scala.collection.immutable.ListMap
import scala.reflect.macros.Context

trait Lazy[+T] {
  val value: T

  def map[U](f: T => U): Lazy[U] = Lazy { f(value) }
  def flatMap[U](f: T => Lazy[U]): Lazy[U] = Lazy { f(value).value }
}

object Lazy {
  implicit def apply[T](t: => T): Lazy[T] = new Lazy[T] {
    lazy val value = t
  }

  def unapply[T](lt: Lazy[T]): Option[T] = Some(lt.value)

  class Values[T <: HList](val values: T)
  object Values {
    implicit val hnilValues: Values[HNil] = new Values(HNil)
    implicit def hconsValues[H, T <: HList](implicit lh: Lazy[H], t: Values[T]): Values[H :: T] =
      new Values(lh.value :: t.values)
  }

  def values[T <: HList](implicit lv: Lazy[Values[T]]): T = lv.value.values

  implicit def mkLazy[I]: Lazy[I] = macro LazyMacros.mkLazyImpl[I]
}

class LazyMacros[C <: Context](val c: C) {
  import c.universe._

<<<<<<< HEAD
  def mkLazyImpl: Tree = {
    val tpe = c.openImplicits.head match {
      case (TypeRef(_, _, List(tpe)), _) =>
        // Replace all type variables with wildcards ...
        tpe.map { t => if(t.typeSymbol.isParameter) WildcardType else t.normalize }
=======
  def mkLazyImpl[I](implicit iTag: WeakTypeTag[I]): Tree = {
    (c.openImplicits.headOption, iTag.tpe.dealias) match {
      case (Some(ImplicitCandidate(_, _, TypeRef(_, _, List(tpe)), _)), _) =>
        // Replace all type variables with wildcards ...
        val etpe = tpe.map { t => if(t.typeSymbol.isParameter) WildcardType else t.dealias }
        LazyMacros.deriveInstance(c)(etpe)
      case (None, tpe) if tpe.typeSymbol.isParameter =>       // Workaround for presentation compiler
        q"null.asInstanceOf[_root_.shapeless.Lazy[Nothing]]"
      case (None, tpe) =>                                     // Non-implicit invocation
        LazyMacros.deriveInstance(c)(tpe)
>>>>>>> 4b7269a7
      case _ =>
        c.abort(c.enclosingPosition, s"Bad Lazy materialization $c.openImplicits.head")
    }
  }
}

object LazyMacros {
  def inst(c: Context) = new LazyMacros[c.type](c)

  def mkLazyImpl[I](c: Context): c.Expr[Lazy[I]] =
    c.Expr[Lazy[I]](inst(c).mkLazyImpl)

  var dcRef: Option[DerivationContext] = None

<<<<<<< HEAD
  def deriveInstance(c: Context)(tpe: c.Type): (c.Tree, c.Type) = {
=======
  def deriveInstance(c: whitebox.Context)(tpe: c.Type): c.Tree = {
>>>>>>> 4b7269a7
    val (dc, root) =
      dcRef match {
        case None =>
          val dc = DerivationContext(c)
          dcRef = Some(dc)
          (dc, true)
        case Some(dc) =>
          (DerivationContext.establish(dc, c), false)
      }

    try {
      dc.deriveInstance(tpe, root)
    } finally {
      if(root) dcRef = None
    }
  }
}

object DerivationContext {
  type Aux[C0] = DerivationContext { type C = C0 }

  def apply(c0: Context): Aux[c0.type] =
    new DerivationContext {
      type C = c0.type
      val c: C = c0
    }

  def establish(dc: DerivationContext, c0: Context): Aux[c0.type] =
    dc.asInstanceOf[DerivationContext { type C = c0.type }]
}

trait DerivationContext extends CaseClassMacros {
  type C <: Context
  val c: C

  import c.universe._

  case class Instance(
    instTpe: Type,
    name: TermName,
    symbol: Symbol,
    inst: Tree,
    actualTpe: Type
  ) {
    def ident = Ident(symbol)
  }

  object Instance {
    def apply(instTpe: Type) = {
      val nme = newTermName(c.fresh("inst"))
      val sym = NoSymbol.newTermSymbol(nme).setTypeSignature(instTpe)
      val tree = Ident(sym)

      new Instance(instTpe, nme, sym, tree, instTpe)
    }
  }

  class TypeWrapper(val tpe: Type) {
    override def equals(other: Any): Boolean =
      other match {
        case TypeWrapper(tpe0) => tpe =:= tpe0
        case _ => false
      }
  }

  object TypeWrapper {
    def apply(tpe: Type) = new TypeWrapper(tpe)
    def unapply(tw: TypeWrapper): Option[Type] = Some(tw.tpe)
  }

  var dict: Map[TypeWrapper, Instance] = ListMap.empty

  def add(d: Instance): Instance = {
    dict = dict.updated(TypeWrapper(d.instTpe), d)
    d
  }

  def remove(d: Instance): Unit = {
    dict = dict-TypeWrapper(d.instTpe)
  }

  def deriveInstance(instTpe: Type, root: Boolean): Tree = {
    val instTree =
      dict.get(TypeWrapper(instTpe)) match {
        case Some(d) => (d.ident, d.actualTpe)
        case _ =>
          val instance0 = add(Instance(instTpe))

          def resolveInstance(tpe: Type): Option[Tree] = {
            val tree = c.inferImplicitValue(tpe, silent = true)
            if(tree == EmptyTree || tree.equalsStructure(instance0.ident)) None
            else Some(tree)
          }

          def stripRefinements(tpe: Type): Option[Type] =
            tpe match {
              case RefinedType(parents, decls) => Some(parents.head)
              case _ => None
            }

          val extInst =
            resolveInstance(instTpe).orElse(
              stripRefinements(instTpe).flatMap(resolveInstance)
            ).getOrElse {
              remove(instance0)
              abort(s"Unable to derive $instTpe")
            }

          val instance1 = dict(TypeWrapper(instTpe))
          val actualTpe = extInst.tpe match {
            case NullaryMethodType(restpe) => restpe
            case other => other
          }

          val sym = instance1.symbol.setTypeSignature(actualTpe)
          val tree = add(instance1.copy(inst = extInst, actualTpe = actualTpe, symbol = sym)).ident
          (tree, actualTpe)
      }

    val (tree, actualType) = if(root) mkInstances(instTpe) else instTree
    q"_root_.shapeless.Lazy[$actualType]($tree)"
  }

  def mkInstances(primaryTpe: Type): (Tree, Type) = {
    val instances = dict.values.toList

    val (from, to) = instances.map { d => (d.symbol, NoSymbol) }.unzip

    val instTrees: List[Tree] =
      instances.map { instance =>
        import instance._
        val cleanInst = c.resetLocalAttrs(inst.substituteSymbols(from, to))
        q"""lazy val $name: $actualTpe = $cleanInst.asInstanceOf[$actualTpe]"""
      }

    val primaryInstance = dict(TypeWrapper(primaryTpe))
    val primaryNme = primaryInstance.name
    val clsName = newTypeName(c.fresh())

    val tree =
      q"""
        class $clsName {
          ..$instTrees
        }
        (new $clsName).$primaryNme
       """
    val actualType = primaryInstance.actualTpe

    (tree, actualType)
  }
}<|MERGE_RESOLUTION|>--- conflicted
+++ resolved
@@ -50,24 +50,16 @@
 class LazyMacros[C <: Context](val c: C) {
   import c.universe._
 
-<<<<<<< HEAD
-  def mkLazyImpl: Tree = {
-    val tpe = c.openImplicits.head match {
-      case (TypeRef(_, _, List(tpe)), _) =>
+  def mkLazyImpl[I](implicit iTag: WeakTypeTag[I]): Tree = {
+    (c.openImplicits.headOption, iTag.tpe.normalize) match {
+      case (Some((TypeRef(_, _, List(tpe)), _)), _) =>
         // Replace all type variables with wildcards ...
-        tpe.map { t => if(t.typeSymbol.isParameter) WildcardType else t.normalize }
-=======
-  def mkLazyImpl[I](implicit iTag: WeakTypeTag[I]): Tree = {
-    (c.openImplicits.headOption, iTag.tpe.dealias) match {
-      case (Some(ImplicitCandidate(_, _, TypeRef(_, _, List(tpe)), _)), _) =>
-        // Replace all type variables with wildcards ...
-        val etpe = tpe.map { t => if(t.typeSymbol.isParameter) WildcardType else t.dealias }
+        val etpe = tpe.map { t => if(t.typeSymbol.isParameter) WildcardType else t.normalize }
         LazyMacros.deriveInstance(c)(etpe)
       case (None, tpe) if tpe.typeSymbol.isParameter =>       // Workaround for presentation compiler
         q"null.asInstanceOf[_root_.shapeless.Lazy[Nothing]]"
       case (None, tpe) =>                                     // Non-implicit invocation
         LazyMacros.deriveInstance(c)(tpe)
->>>>>>> 4b7269a7
       case _ =>
         c.abort(c.enclosingPosition, s"Bad Lazy materialization $c.openImplicits.head")
     }
@@ -77,16 +69,12 @@
 object LazyMacros {
   def inst(c: Context) = new LazyMacros[c.type](c)
 
-  def mkLazyImpl[I](c: Context): c.Expr[Lazy[I]] =
-    c.Expr[Lazy[I]](inst(c).mkLazyImpl)
+  def mkLazyImpl[I: c.WeakTypeTag](c: Context): c.Expr[Lazy[I]] =
+    c.Expr[Lazy[I]](inst(c).mkLazyImpl[I])
 
   var dcRef: Option[DerivationContext] = None
 
-<<<<<<< HEAD
-  def deriveInstance(c: Context)(tpe: c.Type): (c.Tree, c.Type) = {
-=======
-  def deriveInstance(c: whitebox.Context)(tpe: c.Type): c.Tree = {
->>>>>>> 4b7269a7
+  def deriveInstance(c: Context)(tpe: c.Type): c.Tree = {
     val (dc, root) =
       dcRef match {
         case None =>
