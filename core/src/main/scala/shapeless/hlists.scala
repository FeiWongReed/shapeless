/*
 * Copyright (c) 2011-15 Miles Sabin 
 *
 * Licensed under the Apache License, Version 2.0 (the "License");
 * you may not use this file except in compliance with the License.
 * You may obtain a copy of the License at
 *
 *     http://www.apache.org/licenses/LICENSE-2.0
 *
 * Unless required by applicable law or agreed to in writing, software
 * distributed under the License is distributed on an "AS IS" BASIS,
 * WITHOUT WARRANTIES OR CONDITIONS OF ANY KIND, either express or implied.
 * See the License for the specific language governing permissions and
 * limitations under the License.
 */

package shapeless

import scala.language.dynamics
import scala.language.experimental.macros

import scala.annotation.tailrec
import scala.reflect.macros.Context

/**
 * `HList` ADT base trait.
 * 
 * @author Miles Sabin
 */
sealed trait HList extends Product with Serializable

/**
 * Non-empty `HList` element type.
 * 
 * @author Miles Sabin
 */
final case class ::[+H, +T <: HList](head : H, tail : T) extends HList {
  override def toString = head+" :: "+tail.toString
}

/**
 * Empty `HList` element type.
 * 
 * @author Miles Sabin
 */
sealed trait HNil extends HList {
  def ::[H](h : H) = shapeless.::(h, this)
  override def toString = "HNil"
}

/**
 * Empty `HList` value.
 * 
 * @author Miles Sabin
 */
case object HNil extends HNil

object HList extends Dynamic {
  import ops.hlist._
  import syntax.HListOps

  def apply() = HNil

  def apply[T](t: T) = t :: HNil
  
  def apply[P <: Product, L <: HList](p : P)(implicit gen: Generic.Aux[P, L]) : L = gen.to(p)

  /**
   * Produces a HList of length `N` filled with `elem`.
   */
  def fill[A](n: Nat)(elem: A)(implicit fill: Fill[n.N, A]) : fill.Out = fill(elem)

  /**
   * Produces a `N1`-length HList made of `N2`-length HLists filled with `elem`.
   */
  def fill[A](n1: Nat, n2: Nat)(elem: A)(implicit fill: Fill[(n1.N, n2.N), A]) : fill.Out = fill(elem)
  
  implicit def hlistOps[L <: HList](l : L) : HListOps[L] = new HListOps(l)

  /**
   * Convenience aliases for HList :: and List :: allowing them to be used together within match expressions.  
   */
  object ListCompat {
    val :: = scala.collection.immutable.::
    val #: = shapeless.::
  }

  /**
   * Allows to specify an `HList` type with a syntax similar to `Record` and `Union`, as follows,
   * 
   * {{{
   * type ISB = HList.`Int, String, Boolean`.T
   * }}}
   * 
   * Literal types are allowed, so that the following is valid,
   * 
   * {{{
   * type ABC = HList.`'a, 'b, 'c`.T
   * type TwoTrueStr = HList.`2, true, "str"`.T
   * }}}
   */
  def selectDynamic(tpeSelector: String): Any = macro LabelledMacros.hlistTypeImpl
}

/**
 * Trait supporting mapping dynamic argument lists to HList arguments.
 *
 * Mixing in this trait enables method applications of the form,
 *
 * {{{
 * lhs.method(23, "foo", true)
 * }}}
 *
 * to be rewritten as,
 *
 * {{{
 * lhs.methodProduct(23 :: "foo" :: true)
 * }}}
 *
 * ie. the arguments are rewritten as HList elements and the application is
 * rewritten to an application of an implementing method (identified by the
 * "Product" suffix) which accepts a single HList argument.
 */
trait ProductArgs extends Dynamic {
  def applyDynamic(method: String)(args: Any*): Any = macro ProductMacros.forwardImpl
}

/**
 * Trait supporting mapping dynamic argument lists to singleton-typed HList arguments.
 *
 * Mixing in this trait enables method applications of the form,
 *
 * {{{
 * lhs.method(23, "foo", true)
 * }}}
 *
 * to be rewritten as,
 *
 * {{{
 * lhs.methodProduct(23.narrow :: "foo".narrow :: true.narrow)
 * }}}
 *
 * ie. the arguments are rewritten as singleton-typed HList elements and the
 * application is rewritten to an application of an implementing method (identified by the
 * "Product" suffix) which accepts a single HList argument.
 */
trait SingletonProductArgs extends Dynamic {
  def applyDynamic(method: String)(args: Any*): Any = macro ProductMacros.forwardSingletonImpl
}

<<<<<<< HEAD
object ProductMacros {
  def inst(c: Context) = new ProductMacros[c.type](c)

  def forwardImpl(c: Context)(method: c.Expr[String])(args: c.Expr[Any]*): c.Expr[Any] =
    c.Expr[Any](inst(c).forwardImpl(method.tree)(args.map(_.tree): _*))

  def forwardSingletonImpl(c: Context)(method: c.Expr[String])(args: c.Expr[Any]*): c.Expr[Any] =
    c.Expr[Any](inst(c).forwardSingletonImpl(method.tree)(args.map(_.tree): _*))
}

class ProductMacros[C <: Context](val c: C) {
=======
class ProductMacros(val c: whitebox.Context) extends SingletonTypeUtils {
>>>>>>> d972b5f5
  import c.universe._

  def forwardImpl(method: Tree)(args: Tree*): Tree = forward(method, args, false)

  def forwardSingletonImpl(method: Tree)(args: Tree*): Tree = forward(method, args, true)

  def forward(method: Tree, args: Seq[Tree], narrow: Boolean): Tree = {
    val lhs = c.prefix.tree 
    val lhsTpe = lhs.tpe

    val q"${methodString: String}" = method
    val methodName = newTermName(methodString+"Product")

    if(lhsTpe.member(methodName) == NoSymbol)
      c.abort(c.enclosingPosition, s"missing method '$methodName'")

    val argsTree = mkProductImpl(args, narrow)

    q""" $lhs.$methodName($argsTree) """
  }

  def mkProductImpl(args: Seq[Tree], narrow: Boolean): Tree = {
<<<<<<< HEAD
    def narrowElem(value: Tree): Type = {
      value match {
        case v @ Literal(c: Constant) if narrow => ConstantType(c)
        case v => v.tpe
      }
    }

=======
>>>>>>> d972b5f5
    args.foldRight((hnilTpe, q"_root_.shapeless.HNil": Tree)) {
      case(elem, (accTpe, accTree)) =>
        val (neTpe, neTree) = if(narrow) narrowValue(elem) else (elem.tpe, elem)
        (appliedType(hconsTpe, List(neTpe, accTpe)), q"""_root_.shapeless.::[$neTpe, $accTpe]($neTree, $accTree)""")
    }._2
  }
}<|MERGE_RESOLUTION|>--- conflicted
+++ resolved
@@ -148,7 +148,6 @@
   def applyDynamic(method: String)(args: Any*): Any = macro ProductMacros.forwardSingletonImpl
 }
 
-<<<<<<< HEAD
 object ProductMacros {
   def inst(c: Context) = new ProductMacros[c.type](c)
 
@@ -159,10 +158,7 @@
     c.Expr[Any](inst(c).forwardSingletonImpl(method.tree)(args.map(_.tree): _*))
 }
 
-class ProductMacros[C <: Context](val c: C) {
-=======
-class ProductMacros(val c: whitebox.Context) extends SingletonTypeUtils {
->>>>>>> d972b5f5
+class ProductMacros[C <: Context](val c: C) extends SingletonTypeUtils[C] {
   import c.universe._
 
   def forwardImpl(method: Tree)(args: Tree*): Tree = forward(method, args, false)
@@ -185,16 +181,6 @@
   }
 
   def mkProductImpl(args: Seq[Tree], narrow: Boolean): Tree = {
-<<<<<<< HEAD
-    def narrowElem(value: Tree): Type = {
-      value match {
-        case v @ Literal(c: Constant) if narrow => ConstantType(c)
-        case v => v.tpe
-      }
-    }
-
-=======
->>>>>>> d972b5f5
     args.foldRight((hnilTpe, q"_root_.shapeless.HNil": Tree)) {
       case(elem, (accTpe, accTree)) =>
         val (neTpe, neTree) = if(narrow) narrowValue(elem) else (elem.tpe, elem)
