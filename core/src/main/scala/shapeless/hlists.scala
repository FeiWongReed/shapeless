/*
 * Copyright (c) 2011-15 Miles Sabin 
 *
 * Licensed under the Apache License, Version 2.0 (the "License");
 * you may not use this file except in compliance with the License.
 * You may obtain a copy of the License at
 *
 *     http://www.apache.org/licenses/LICENSE-2.0
 *
 * Unless required by applicable law or agreed to in writing, software
 * distributed under the License is distributed on an "AS IS" BASIS,
 * WITHOUT WARRANTIES OR CONDITIONS OF ANY KIND, either express or implied.
 * See the License for the specific language governing permissions and
 * limitations under the License.
 */

package shapeless

import scala.language.dynamics
import scala.language.experimental.macros

import scala.annotation.tailrec
import scala.reflect.macros.Context

/**
 * `HList` ADT base trait.
 * 
 * @author Miles Sabin
 */
sealed trait HList extends Product with Serializable

/**
 * Non-empty `HList` element type.
 * 
 * @author Miles Sabin
 */
final case class ::[+H, +T <: HList](head : H, tail : T) extends HList {
  override def toString = head+" :: "+tail.toString
}

/**
 * Empty `HList` element type.
 * 
 * @author Miles Sabin
 */
sealed trait HNil extends HList {
  def ::[H](h : H) = shapeless.::(h, this)
  override def toString = "HNil"
}

/**
 * Empty `HList` value.
 * 
 * @author Miles Sabin
 */
case object HNil extends HNil

object HList extends Dynamic {
  import ops.hlist._
  import syntax.HListOps

  def apply() = HNil

  def apply[T](t: T) = t :: HNil
  
  def apply[P <: Product, L <: HList](p : P)(implicit gen: Generic.Aux[P, L]) : L = gen.to(p)

  /**
   * Produces a HList of length `N` filled with `elem`.
   */
  def fill[A](n: Nat)(elem: A)(implicit fill: Fill[n.N, A]) : fill.Out = fill(elem)

  /**
   * Produces a `N1`-length HList made of `N2`-length HLists filled with `elem`.
   */
  def fill[A](n1: Nat, n2: Nat)(elem: A)(implicit fill: Fill[(n1.N, n2.N), A]) : fill.Out = fill(elem)
  
  implicit def hlistOps[L <: HList](l : L) : HListOps[L] = new HListOps(l)

  /**
   * Convenience aliases for HList :: and List :: allowing them to be used together within match expressions.  
   */
  object ListCompat {
    val :: = scala.collection.immutable.::
    val #: = shapeless.::
  }

  /**
   * Allows to specify an `HList` type with a syntax similar to `Record` and `Union`, as follows,
   * 
   * {{{
   * type ISB = HList.`Int, String, Boolean`.T
   * }}}
   * 
   * Literal types are allowed, so that the following is valid,
   * 
   * {{{
   * type ABC = HList.`'a, 'b, 'c`.T
   * type TwoTrueStr = HList.`2, true, "str"`.T
   * }}}
   */
  def selectDynamic(tpeSelector: String): Any = macro LabelledMacros.hlistTypeImpl
}

/**
 * Trait supporting mapping dynamic argument lists to HList arguments.
 *
 * Mixing in this trait enables method applications of the form,
 *
 * {{{
 * lhs.method(23, "foo", true)
 * }}}
 *
 * to be rewritten as,
 *
 * {{{
 * lhs.methodProduct(23 :: "foo" :: true)
 * }}}
 *
 * ie. the arguments are rewritten as HList elements and the application is
 * rewritten to an application of an implementing method (identified by the
 * "Product" suffix) which accepts a single HList argument.
 */
trait ProductArgs extends Dynamic {
  def applyDynamic(method: String)(args: Any*): Any = macro ProductMacros.forwardImpl
}

<<<<<<< HEAD
object ProductMacros {
  def inst(c: Context) = new ProductMacros[c.type](c)

  def forwardImpl(c: Context)(method: c.Expr[String])(args: c.Expr[Any]*): c.Expr[Any] =
    c.Expr[Any](inst(c).forwardImpl(method.tree)(args.map(_.tree): _*))
}

class ProductMacros[C <: Context](val c: C) {
=======
/**
 * Trait supporting mapping dynamic argument lists to singleton-typed HList arguments.
 *
 * Mixing in this trait enables method applications of the form,
 *
 * {{{
 * lhs.method(23, "foo", true)
 * }}}
 *
 * to be rewritten as,
 *
 * {{{
 * lhs.methodProduct(23.narrow :: "foo".narrow :: true.narrow)
 * }}}
 *
 * ie. the arguments are rewritten as singleton-typed HList elements and the
 * application is rewritten to an application of an implementing method (identified by the
 * "Product" suffix) which accepts a single HList argument.
 */
trait SingletonProductArgs extends Dynamic {
  def applyDynamic(method: String)(args: Any*): Any = macro ProductMacros.forwardSingletonImpl
}

class ProductMacros(val c: whitebox.Context) {
>>>>>>> 354991e4
  import c.universe._
  import internal.constantType

  val hnilTpe = typeOf[HNil]
  val hconsTpe = typeOf[::[_, _]].typeConstructor

  def forwardImpl(method: Tree)(args: Tree*): Tree = forward(method, args, false)

  def forwardSingletonImpl(method: Tree)(args: Tree*): Tree = forward(method, args, true)

  def forward(method: Tree, args: Seq[Tree], narrow: Boolean): Tree = {
    val lhs = c.prefix.tree 
    val lhsTpe = lhs.tpe

    val q"${methodString: String}" = method
    val methodName = newTermName(methodString+"Product")

    if(lhsTpe.member(methodName) == NoSymbol)
      c.abort(c.enclosingPosition, s"missing method '$methodName'")

    val argsTree = mkProductImpl(args, narrow)

    q""" $lhs.$methodName($argsTree) """
  }

  def mkProductImpl(args: Seq[Tree], narrow: Boolean): Tree = {
    def narrowElem(value: Tree): Type = {
      value match {
        case v @ Literal(c: Constant) if narrow => constantType(c)
        case v => v.tpe
      }
    }

    args.foldRight((hnilTpe, q"_root_.shapeless.HNil": Tree)) {
      case(elem, (accTpe, accTree)) =>
        val neTpe = narrowElem(elem)
        val neTree = q"$elem.asInstanceOf[$neTpe]"
        (appliedType(hconsTpe, List(neTpe, accTpe)), q"""_root_.shapeless.::[$neTpe, $accTpe]($neTree, $accTree)""")
    }._2
  }
}<|MERGE_RESOLUTION|>--- conflicted
+++ resolved
@@ -125,16 +125,6 @@
   def applyDynamic(method: String)(args: Any*): Any = macro ProductMacros.forwardImpl
 }
 
-<<<<<<< HEAD
-object ProductMacros {
-  def inst(c: Context) = new ProductMacros[c.type](c)
-
-  def forwardImpl(c: Context)(method: c.Expr[String])(args: c.Expr[Any]*): c.Expr[Any] =
-    c.Expr[Any](inst(c).forwardImpl(method.tree)(args.map(_.tree): _*))
-}
-
-class ProductMacros[C <: Context](val c: C) {
-=======
 /**
  * Trait supporting mapping dynamic argument lists to singleton-typed HList arguments.
  *
@@ -158,10 +148,18 @@
   def applyDynamic(method: String)(args: Any*): Any = macro ProductMacros.forwardSingletonImpl
 }
 
-class ProductMacros(val c: whitebox.Context) {
->>>>>>> 354991e4
+object ProductMacros {
+  def inst(c: Context) = new ProductMacros[c.type](c)
+
+  def forwardImpl(c: Context)(method: c.Expr[String])(args: c.Expr[Any]*): c.Expr[Any] =
+    c.Expr[Any](inst(c).forwardImpl(method.tree)(args.map(_.tree): _*))
+
+  def forwardSingletonImpl(c: Context)(method: c.Expr[String])(args: c.Expr[Any]*): c.Expr[Any] =
+    c.Expr[Any](inst(c).forwardSingletonImpl(method.tree)(args.map(_.tree): _*))
+}
+
+class ProductMacros[C <: Context](val c: C) {
   import c.universe._
-  import internal.constantType
 
   val hnilTpe = typeOf[HNil]
   val hconsTpe = typeOf[::[_, _]].typeConstructor
@@ -188,7 +186,7 @@
   def mkProductImpl(args: Seq[Tree], narrow: Boolean): Tree = {
     def narrowElem(value: Tree): Type = {
       value match {
-        case v @ Literal(c: Constant) if narrow => constantType(c)
+        case v @ Literal(c: Constant) if narrow => ConstantType(c)
         case v => v.tpe
       }
     }
