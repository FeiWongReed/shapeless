--- conflicted
+++ resolved
@@ -292,13 +292,8 @@
   }
 }
 
-<<<<<<< HEAD
-class TypeableMacros[C <: Context](val c: C) {
-=======
-class TypeableMacros(val c: blackbox.Context) extends SingletonTypeUtils {
->>>>>>> 7eb430ba
+class TypeableMacros[C <: Context](val c: C) extends SingletonTypeUtils[C] {
   import c.universe._
-  import internal._
 
   def dfltTypeableImpl[T: WeakTypeTag]: Tree = {
     val tpe = weakTypeOf[T]
