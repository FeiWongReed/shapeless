/*
 * Copyright (c) 2013-14 Lars Hupel, Miles Sabin
 *
 * Licensed under the Apache License, Version 2.0 (the "License");
 * you may not use this file except in compliance with the License.
 * You may obtain a copy of the License at
 *
 *     http://www.apache.org/licenses/LICENSE-2.0
 *
 * Unless required by applicable law or agreed to in writing, software
 * distributed under the License is distributed on an "AS IS" BASIS,
 * WITHOUT WARRANTIES OR CONDITIONS OF ANY KIND, either express or implied.
 * See the License for the specific language governing permissions and
 * limitations under the License.
 */

package shapeless

<<<<<<< HEAD
import scala.language.experimental.macros

import scala.reflect.macros.Context
=======
import labelled.{ field, FieldType }
import ops.record.{ Keys, Values }
>>>>>>> 91c9d894

/**
 * A type class abstracting over the `product` operation of type classes over
 * types of kind `*`, as well as deriving instances using an isomorphism.
 */
trait ProductTypeClass[C[_]] {
  /**
   * Given a type class instance for `H`, and a type class instance for a
   * product, produce a type class instance for the product prepended with `H`.
   */
  def product[H, T <: HList](ch: C[H], ct: C[T]): C[H :: T]

  /**
   * The empty product.
   */
  def emptyProduct: C[HNil]

  /**
   * Given an isomorphism between `F` and `G`, and a type class instance for `G`,
   * produce a type class instance for `F`.
   */
  def project[F, G](instance: => C[G], to: F => G, from: G => F): C[F]
}

trait ProductTypeClassCompanion[C[_]] {
  def apply[T](implicit ct: Lazy[C[T]]): C[T] = ct.value

  val typeClass: ProductTypeClass[C]

  implicit def deriveHNil: C[HNil] = typeClass.emptyProduct

  implicit def deriveHCons[H, T <: HList] (implicit ch: Lazy[C[H]], ct: Lazy[C[T]]): C[H :: T] =
    typeClass.product(ch.value, ct.value)

  implicit def deriveInstance[F, G](implicit gen: Generic.Aux[F, G], cg: Lazy[C[G]]): C[F] =
    typeClass.project(cg.value, gen.to _, gen.from _)
}


/**
 * A type class abstracting over the `product` operation of type classes over
 * types of kind `*`, as well as deriving instances using an isomorphism.
 * Refines ProductTypeClass with the addition of runtime `String` labels
 * corresponding to the names of the product elements.
 */
trait LabelledProductTypeClass[C[_]] {
  /**
   * Given a type class instance for `H`, and a type class instance for a
   * product, produce a type class instance for the product prepended with `H`.
   */
  def product[H, T <: HList](name: String, ch: C[H], ct: C[T]): C[H :: T]

  /**
   * The empty product.
   */
  def emptyProduct: C[HNil]

  /**
   * Given an isomorphism between `F` and `G`, and a type class instance for `G`,
   * produce a type class instance for `F`.
   */
  def project[F, G](instance: => C[G], to: F => G, from: G => F): C[F]
}

trait LabelledProductTypeClassCompanion[C[_]] {
  def apply[T](implicit ct: Lazy[C[T]]): C[T] = ct.value

  val typeClass: LabelledProductTypeClass[C]

  trait Wrap[KV] {
    type V
    val unwrap: C[V]
    def label(v: V): KV
    def unlabel(rec: KV): V
  }

  object Wrap {
    type Aux[KV, V0] = Wrap[KV] { type V = V0 }
  }

  implicit def deriveHNil: Wrap.Aux[HNil, HNil] =
    new Wrap[HNil] {
      type V = HNil
      val unwrap = typeClass.emptyProduct
      def label(v: HNil): HNil = HNil
      def unlabel(rec: HNil): HNil = HNil
    }

  implicit def deriveHCons[HK <: Symbol, HV, TKV <: HList]
    (implicit
      ch: Lazy[C[HV]],
      key: Witness.Aux[HK],
      ct: Lazy[Wrap[TKV] { type V <: HList }]
    ): Wrap.Aux[FieldType[HK, HV] :: TKV, HV :: ct.value.V] =
      new Wrap[FieldType[HK, HV] :: TKV] {
        type V = HV :: ct.value.V
        val unwrap = typeClass.product(key.value.name, ch.value, ct.value.unwrap)
        def label(v: HV :: ct.value.V): FieldType[HK, HV] :: TKV = field[HK](v.head) :: ct.value.label(v.tail)
        def unlabel(rec: FieldType[HK, HV] :: TKV): HV :: ct.value.V = rec.head :: ct.value.unlabel(rec.tail)
      }

  implicit def deriveInstance[T, LKV]
    (implicit
      lgen: LabelledGeneric.Aux[T, LKV],
      lwclkv: Lazy[Wrap[LKV]]
    ): C[T] = {
      import lwclkv.value._
      val to: T => V = (t: T) => unlabel(lgen.to(t))
      val from: V => T = (v: V) => lgen.from(label(v))
      typeClass.project(unwrap, to, from)
    }
}

/**
 * A type class additionally abstracting over the `coproduct` operation of type
 * classes over types of kind `*`.
 */
trait TypeClass[C[_]] extends ProductTypeClass[C] {
  /**
   * Given two type class instances for `L` and `R`, produce a type class
   * instance for the coproduct `L :+: R`.
   */
  def coproduct[L, R <: Coproduct](cl: => C[L], cr: => C[R]): C[L :+: R]

  /**
   * The empty coproduct
   */
  def emptyCoproduct: C[CNil]
}

trait TypeClassCompanion[C[_]] extends ProductTypeClassCompanion[C] {
  val typeClass: TypeClass[C]

  implicit def deriveCNil: C[CNil] = typeClass.emptyCoproduct

  implicit def deriveCCons[H, T <: Coproduct] (implicit ch: Lazy[C[H]], ct: Lazy[C[T]]): C[H :+: T] =
    typeClass.coproduct(ch.value, ct.value)
}

/**
 * A type class additionally abstracting over the `coproduct` operation of type
 * classes over types of kind `*`.
 *
 * Name hints can be safely ignored.
 */
trait LabelledTypeClass[C[_]] extends LabelledProductTypeClass[C] {
  /**
   * Given two type class instances for `L` and `R`, produce a type class
   * instance for the coproduct `L :+: R`.
   */
  def coproduct[L, R <: Coproduct](name: String, cl: => C[L], cr: => C[R]): C[L :+: R]

  /**
   * The empty coproduct
   */
  def emptyCoproduct: C[CNil]
}

trait LabelledTypeClassCompanion[C[_]] extends LabelledProductTypeClassCompanion[C] {
  val typeClass: LabelledTypeClass[C]

  implicit def deriveCNil: Wrap.Aux[CNil, CNil] =
    new Wrap[CNil] {
      type V = CNil
      val unwrap = typeClass.emptyCoproduct
      def label(v: CNil): CNil = ???
      def unlabel(rec: CNil): CNil = ???
    }

  implicit def deriveCCons[HK <: Symbol, HV, TKV <: Coproduct]
    (implicit
      ch: Lazy[C[HV]],
      key: Witness.Aux[HK],
      ct: Lazy[Wrap[TKV] { type V <: Coproduct }]
    ): Wrap.Aux[FieldType[HK, HV] :+: TKV, HV :+: ct.value.V] =
      new Wrap[FieldType[HK, HV] :+: TKV] {
        type V = HV :+: ct.value.V
        val unwrap = typeClass.coproduct(key.value.name, ch.value, ct.value.unwrap)
        def label(v: HV :+: ct.value.V): FieldType[HK, HV] :+: TKV =
          v match {
            case Inl(hv) => Inl(field[HK](hv))
            case Inr(tv) => Inr(ct.value.label(tv))
          }
        def unlabel(rec: FieldType[HK, HV] :+: TKV): HV :+: ct.value.V =
          rec match {
            case Inl(hkv) => Inl(hkv)
            case Inr(tkv) => Inr(ct.value.unlabel(tkv))
          }
      }
}<|MERGE_RESOLUTION|>--- conflicted
+++ resolved
@@ -16,14 +16,8 @@
 
 package shapeless
 
-<<<<<<< HEAD
-import scala.language.experimental.macros
-
-import scala.reflect.macros.Context
-=======
 import labelled.{ field, FieldType }
 import ops.record.{ Keys, Values }
->>>>>>> 91c9d894
 
 /**
  * A type class abstracting over the `product` operation of type classes over
