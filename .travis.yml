language: scala

scala:
<<<<<<< HEAD
- 2.11.6
=======
- 2.11.7
- 2.12.0-M1
>>>>>>> 0931c4c0

jdk:
- oraclejdk7
- openjdk6

cache:
  directories:
    - $HOME/.ivy2/cache
    - $HOME/.sbt

script:
  - if [[ "${TRAVIS_PULL_REQUEST}" == "false" &&
         ${JAVA_HOME} == $(jdk_switcher home oraclejdk7) &&
         ("${TRAVIS_BRANCH}" == "master" || "${TRAVIS_BRANCH}" == "scala-2.10.x" ||
          "${TRAVIS_BRANCH}" == "scalajs-2.11.x" || "${TRAVIS_BRANCH}" == "scalajs-2.10.x") &&
         $(cat version.sbt) =~ "-SNAPSHOT"
    ]]; then
      sbt ++${TRAVIS_SCALA_VERSION} test mima-report-binary-issues publish ;
    else
      sbt ++${TRAVIS_SCALA_VERSION} test mima-report-binary-issues ;
    fi

env:
  global:
  - secure: Tk9OHnvqs1BGHWZSE2kWUeCJntDWG6kkpmD+5pcWJdBa+IDmT1cLMgOd3GGaT8V/x2qV39v9hYvVwLYLiQPSDVKRmZmH2l5kZMBTVbv9PasdZOLv5BPErJqHsU7SsU16RFVAXzGyXL0ALxz30rTDmnyHiTWc6TfNcg+vWZJHQ9A=
  - secure: kxaZ+a8e1ZP/mO5x2P/2lFRZR9qjxhaXdTHjPPd4O6IsOg2Nb4iyPYp8hZWitGsheVuI0QrGeAhskO9Q3W3xqSMtilb7z8xze3tNfQpEVb4Y4kkZrvd27r740Hj9bv/ey4GVjJFQK9jcQ1W0SRR6pFUygJMOwexqEVAeH8E9VZA=
sudo: false

notifications:
  irc: "chat.freenode.net#shapeless"
  webhooks:
    urls:
      - https://webhooks.gitter.im/e/e58e987de2f64f32c8c6<|MERGE_RESOLUTION|>--- conflicted
+++ resolved
@@ -1,12 +1,7 @@
 language: scala
 
 scala:
-<<<<<<< HEAD
-- 2.11.6
-=======
 - 2.11.7
-- 2.12.0-M1
->>>>>>> 0931c4c0
 
 jdk:
 - oraclejdk7
