--- conflicted
+++ resolved
@@ -173,16 +173,12 @@
   def commonSettings =
     Seq(
       organization        := "com.chuusai",
-<<<<<<< HEAD
 
-      scalaVersion        := "2.10.4",
+      scalaVersion        := "2.10.5",
       scalaBinaryVersion  := scalaVersion.value,
 
       crossVersion        := CrossVersion.full,
-      crossScalaVersions  := Seq("2.10.3", "2.10.4"), // 2.10.2 removed due to Maven Central issues
-=======
-      scalaVersion        := "2.11.6",
->>>>>>> 6d023a22
+      crossScalaVersions  := Seq("2.10.3", "2.10.4", "2.10.5"), // 2.10.2 removed due to Maven Central issues
 
       (unmanagedSourceDirectories in Compile) <<= (scalaSource in Compile)(Seq(_)),
       (unmanagedSourceDirectories in Test) <<= (scalaSource in Test)(Seq(_)),
