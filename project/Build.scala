/*
 * Copyright (c) 2011 Miles Sabin 
 *
 * Licensed under the Apache License, Version 2.0 (the "License");
 * you may not use this file except in compliance with the License.
 * You may obtain a copy of the License at
 *
 *     http://www.apache.org/licenses/LICENSE-2.0
 *
 * Unless required by applicable law or agreed to in writing, software
 * distributed under the License is distributed on an "AS IS" BASIS,
 * WITHOUT WARRANTIES OR CONDITIONS OF ANY KIND, either express or implied.
 * See the License for the specific language governing permissions and
 * limitations under the License.
 */

import sbt._
import Keys._

import com.typesafe.sbteclipse.plugin.EclipsePlugin.{ EclipseKeys, EclipseCreateSrc }

import com.typesafe.sbt.pgp.PgpKeys._

import com.typesafe.sbt.osgi.SbtOsgi._

import sbtbuildinfo.Plugin._

import com.typesafe.sbt.SbtGit._
import GitKeys._

import sbtrelease._
import sbtrelease.ReleasePlugin._
import sbtrelease.ReleasePlugin.ReleaseKeys._
import sbtrelease.ReleaseStateTransformations._
import sbtrelease.Utilities._

object ShapelessBuild extends Build {
  
  override lazy val settings = super.settings :+ (
    EclipseKeys.skipParents := false
  )

  lazy val shapeless = Project(
    id = "shapeless", 
    base = file("."),
    aggregate = Seq(shapelessCore, shapelessExamples),
    settings = commonSettings ++ Seq(
      moduleName := "shapeless-root",
        
      (unmanagedSourceDirectories in Compile) := Nil,
      (unmanagedSourceDirectories in Test) := Nil,
      
      publish := (),
      publishLocal := ()
    )
  )

  lazy val shapelessCore =
    Project(
      id = "shapeless-core", 
      base = file("core"),
      settings = commonSettings ++ Publishing.settings ++ osgiSettings ++ buildInfoSettings ++ releaseSettings ++ Seq(
        moduleName := "shapeless",
        
        managedSourceDirectories in Test := Nil,
        
        EclipseKeys.createSrc := EclipseCreateSrc.Default+EclipseCreateSrc.Managed,
        
        libraryDependencies <++= scalaVersion { sv =>
          Seq(
            "org.scala-lang" % "scala-reflect" % sv % "provided",
            "com.novocode" % "junit-interface" % "0.7" % "test"
        )},
        
        (sourceGenerators in Compile) <+= (sourceManaged in Compile) map Boilerplate.gen,
        (sourceGenerators in Compile) <+= buildInfo,

        initialCommands in console := """import shapeless._""",

        mappings in (Compile, packageSrc) <++=
          (sourceManaged in Compile, managedSources in Compile) map { (base, srcs) =>
            (srcs pair (Path.relativeTo(base) | Path.flat))
          },
          
        mappings in (Compile, packageSrc) <++=
          (mappings in (Compile, packageSrc) in LocalProject("shapeless-examples")),

        OsgiKeys.exportPackage := Seq("shapeless.*;version=${Bundle-Version}"),
        OsgiKeys.importPackage := Seq("""scala.*;version="$<range;[==,=+);$<@>>""""),
        OsgiKeys.additionalHeaders := Map("-removeheaders" -> "Include-Resource,Private-Package"),

        buildInfoPackage := "shapeless",
        buildInfoKeys := Seq[BuildInfoKey](version, scalaVersion),
        buildInfoKeys ++= Seq[BuildInfoKey](
          version,
          scalaVersion,
          gitHeadCommit,
          BuildInfoKey.action("buildTime") {
            System.currentTimeMillis
          }
        ),

        releaseProcess := Seq[ReleaseStep](
          checkSnapshotDependencies,
          inquireVersions,
          runTest,
          setReleaseVersion,
          commitReleaseVersion,
          tagRelease,
          publishSignedArtifacts,
          setNextVersion,
          commitNextVersion,
          pushChanges
        )
      )
    )

  lazy val shapelessExamples = Project(
    id = "shapeless-examples",
    base = file("examples"),
    dependencies = Seq(shapelessCore),
    
    settings = commonSettings ++ Seq(
      libraryDependencies <++= scalaVersion { sv =>
        Seq(
          // needs compiler for `scala.tools.reflect.Eval`
          "org.scala-lang" % "scala-compiler" % sv % "provided",
          "com.novocode" % "junit-interface" % "0.7" % "test"
      )},

      runAllIn(Compile),

      publish := (),
      publishLocal := ()
    )
  )
  
  lazy val runAll = TaskKey[Unit]("run-all") 
  
  def runAllIn(config: Configuration) = {
    runAll in config <<= (discoveredMainClasses in config, runner in run, fullClasspath in config, streams) map { 
      (classes, runner, cp, s) => classes.foreach(c => runner.run(c, Attributed.data(cp), Seq(), s.log))
    }
  }

  lazy val publishSignedArtifacts = ReleaseStep(
    action = st => {
      val extracted = st.extract
      val ref = extracted.get(thisProjectRef)
      extracted.runAggregated(publishSigned in Global in ref, st)
    },
    check = st => {
      // getPublishTo fails if no publish repository is set up.
      val ex = st.extract
      val ref = ex.get(thisProjectRef)
      Classpaths.getPublishTo(ex.get(publishTo in Global in ref))
      st
    },
    enableCrossBuild = true
  )

  def commonSettings = Defaults.defaultSettings ++
    Seq(
      organization        := "com.chuusai",
<<<<<<< HEAD
      scalaVersion        := "2.11.0-SNAPSHOT",
=======

      scalaVersion        := "2.10.4",
      scalaBinaryVersion  := scalaVersion.value,

      crossVersion        := CrossVersion.full,
      crossScalaVersions  := Seq("2.10.2", "2.10.3", "2.10.4"),
>>>>>>> 52bb203f

      (unmanagedSourceDirectories in Compile) <<= (scalaSource in Compile)(Seq(_)),
      (unmanagedSourceDirectories in Test) <<= (scalaSource in Test)(Seq(_)),

      scalacOptions       := Seq(
        "-feature",
        "-language:higherKinds",
        "-language:implicitConversions",
        "-Xfatal-warnings",
        "-deprecation",
        "-unchecked"),

      resolvers           ++= Seq(
        Classpaths.typesafeSnapshots,
        "snapshots" at "https://oss.sonatype.org/content/repositories/snapshots/"
      )
    )
}<|MERGE_RESOLUTION|>--- conflicted
+++ resolved
@@ -162,16 +162,7 @@
   def commonSettings = Defaults.defaultSettings ++
     Seq(
       organization        := "com.chuusai",
-<<<<<<< HEAD
-      scalaVersion        := "2.11.0-SNAPSHOT",
-=======
-
-      scalaVersion        := "2.10.4",
-      scalaBinaryVersion  := scalaVersion.value,
-
-      crossVersion        := CrossVersion.full,
-      crossScalaVersions  := Seq("2.10.2", "2.10.3", "2.10.4"),
->>>>>>> 52bb203f
+      scalaVersion        := "2.11.0-RC4",
 
       (unmanagedSourceDirectories in Compile) <<= (scalaSource in Compile)(Seq(_)),
       (unmanagedSourceDirectories in Test) <<= (scalaSource in Test)(Seq(_)),
